#
# Demo #11
#
# The eleventh YAML configuration file in our tutorial about using Galsim config files.
# (This file is designed to be viewed in a window 100 characters wide.)
#
# This script uses a constant PSF from real data (an image read in from a bzipped FITS file, 
# not a parametric model) and variable shear and magnification according to some cosmological 
# model for which we have a tabulated power spectrum at specific k values only.  The 288 
# galaxies in the 0.2 x 0.2 degree field (representing a low number density of 2/arcmin^2) 
# are randomly located and permitted to overlap, but we do take care to avoid being too close 
# to the edge of the large image.  For the galaxies, we use a random selection from 5
# specific RealGalaxy objects, selected to be 5 particularly irregular ones.  These are taken 
# from the same catalog of 100 objects that demo6 used.  We also use the whitening option to 
# remove the correlations in the noise originally present in the HST images.
#
<<<<<<< HEAD
# The noise added to the image is spatially correlated in the same way as often seen in coadd images
# from the Hubble Space Telescope (HST) Advanced Camera for Surveys, using a correlation function
# determined from the HST COSMOS coadd images in the F814W filter (see, e.g., Leauthaud et al 2007).
# This is the same correlated noise used to pad RealGalaxy images in Demo #6.  Applying this noise
# uses an FFT of the size of the full output image: this may cause memory-related slowdowns in
# systems with less than 2GB RAM.
=======
# The noise added to the image is spatially correlated in the same way as often seen in 
# coadd images from the Hubble Space Telescope (HST) Advanced Camera for Surveys, using a 
# correlation function determined from the HST COSMOS coadd images in the F814W filter 
# (see, e.g., Leauthaud et al 2007).  Applying this noise uses an FFT of the size of the 
# full output image: this may cause memory-related slowdowns in systems with less than 2GB 
# RAM.
>>>>>>> 5526d8b6
#
# New features introduced in this demo:
#
# - obj type : InterpolatedImage(image, dx)
# - obj type : RealGalaxy(..., whiten)
# - float_value type : RandomDistribution(function, x_min, x_max)
# - pix type : None
# - input.power_spectrum : (e_power_file, delta2, units)
# - noise type : COSMOS (file_name, dx_cosmos, variance)
# - image.index_convention : (0 or 'C' or 'python') vs (1 or 'Fortran' or 'FITS')
#
# - Power spectrum shears and magnifications for non-gridded positions.
# - Reading a compressed FITS image (using BZip2 compression).
# - Writing a compressed FITS image (using Rice compression).
#

# Define the PSF profile
psf : 
    # We introduce here a new way to describe a profile.  We can use an image from a fits
    # file and interpolate between the pixels with type = InterpolatedImage.
    type : InterpolatedImage
    
    # The only required parameter is the name of the file with the image.  Note: the file is 
    # bzipped, to demonstrate the new capability of reading in a file that has been compressed 
    # in various ways (which GalSim can infer from the filename).
    image : "../examples/data/example_sdss_psf_sky0.fits.bz2"

    # If the fits file has a scale given in the header information, we can use that for 
    # the pixel scale.  If it is not given it will assume 1. 
    # Or we can also override that by providing an explicit pixel scale here.
    # This file is a real SDSS PSF, which means pixel scale of 0.396 arcsec.  However, the 
    # typical seeing is 1.2 arcsec and we want to simulate better seeing, so we will just 
    # tell GalSim that the pixel scale is 0.2 arcsec to match our image : pixel_scale below.
    dx : 0.2
 
# Define the pixel profile
pix :
    # Normally, we don't include the pix item, since we just use the default pixel, which is 
    # a square box with sides equal to the pixel scale (defined as image.pixel_scale).
    # However, in this case, the psf already includes the convolution with the pixel, so we
    # don't want to put it in again.  There is a special type : None to account for this
    # case, which means to not use any pixel, rather than use the default.
    type : None

# Define the galaxy profile
gal :
    type : List
    items :
        # Another option available for the RealGalaxy type is whiten.  If set to true, then
        # we will keep track of the original correlated noise in the image and whiten it before 
        # adding the additional noise (specified below in image.noise).
        #
        # When whitening, the code will automatically pad the image of the galaxy to a larger 
        # size to help prevent aliaing and such when we take the FFT.  For whitening to work,
        # this padding needs to use the same noise as is present in the original image, which is
        # done automatically when whiten=true.  Furthermore, the padding has to be large enough 
        # that the padded image is larger than the postage stamp onto which we will be drawing.
        # (Otherwise, the noise whitening won't work correctly.) This is a bit complicated for
        # the code to figure out on its own, espeicially with the possibility of compound 
        # objects, dilations, shears, etc.  So we require the user to provide the minimum size to
        # use for padding with the min_pad_size parameter.
        #
        # In this case, the postage stamp will be 20 arcsec. The dilation might be as much as a 
        # factor of 3^2.5 = 15.6. The shear and magnification are not significant, but the image 
        # can be rotated, which adds an extra factor of sqrt(2). So the net required pad_size is
        #     min_pad_size = 20 * 15.6 * sqrt(2) = 441
        # We round this up to 500 to be safe.
        - { type : RealGalaxy, id : 106416, whiten : true, min_pad_size : 500 }
        - { type : RealGalaxy, id : 106731, whiten : true, min_pad_size : 500 }
        - { type : RealGalaxy, id : 108402, whiten : true, min_pad_size : 500 }
        - { type : RealGalaxy, id : 116045, whiten : true, min_pad_size : 500 }
        - { type : RealGalaxy, id : 116448, whiten : true, min_pad_size : 500 }
    index : { type : Random }
    # Note: we could also have set the main gal type to RealGalaxy and had id be a list with
    # a random index.  However, the above structure lets the code cache the constructed items
    # in the list and reuse them.  For RealGalaxy, which has a relatively large construction 
    # cost, this is a significant savings.

    dilation :
        # We draw the sizes from a power law distribution.
        # You can use any arbitrary function here, along with a min and max value,
        # and values will be drawn within this probability distribution.
        # The function should be given in terms of the variable x, since internally
        # it is parsed with eval('lambda x : ' + function).
        type : RandomDistribution
        function : x**-2.5
        x_min : 1
        x_max : 3

    shear : 
        # We again use PowerSpectrumShear, which is set up below using input : power_spectrum.
        type : PowerSpectrumShear

    magnification :
        # We use PowerSpectrumMagnification for this, which is set up below using input : 
        # power_spectrum.
        type : PowerSpectrumMagnification

    rotation :
        type : Random

    # The galaxy S/N is set to be 100, but this is based on a point variance-only calculation
    # (such as discussed in Leauthaud et al 2007).  The true SNR is somewhat lower, due to the
    # presence of correlation in the noise.
    signal_to_noise : 100


# Define some other information about the images 
image :
    type : Scattered

    size : 3600 # 0.2 degrees * 3600 arcsec/deg / 0.2 arcsec/pixel

    nobjects : 288 # corresponds to 2 gal / arcmin^2

    # This time we use stamp_size to set the size of the postage stamp image for each object.
    # In demo9, we left it out, so GalSim automatically determined a good size for each object.
    # That's usually fine, but here we just want to demonstrate the stamp_size functionality.
    stamp_size : 100 # pixels
    
    # The default convention on positions is to follow the FITS standard where the lower left
    # pixel is called (1,1).  However, this can be counter-intuitive to people more used
    # to C or python indexing, where indices start at 0.  So we offer the option of switching
    # the indexing convention.  This is probably only  useful if you are going to do something 
    # non-trivial with the image_pos values.
    # 
    # If index_convention is 0 or 'C' or 'python', then the lower-left pixel is (0,0).
    # If index_convention is 1 or 'Fortran' or 'FITS', then the lower-left pixel is (1,1).
    # The default is 1.
    index_convention : 0

    # Add correlated noise to the image -- the correlation function comes from the HST COSMOS images
    # and is described in more detail in the galsim.correlatednoise.getCOSMOSNoise() docstring.
    # This function requires a FITS file, stored in the GalSim repository, that represents this
    # correlation information: the path to this file must be given as file_name.
    noise :
        type : "COSMOS"
        file_name : "../examples/data/acs_I_unrot_sci_20_cf.fits"
        dx_cosmos : 0.20  # use the same pixel scale as image, reproducing COSMOS correlated noise
        variance : 1.0e4   # variance sets value of zero distance correlation function

    pixel_scale : 0.20  # arcsec / pixel

    random_seed : 24783923

    # In demo9, we said that you can specify either image_pos or sky_pos to 
    # place each postage stamp on the full image.  If you don't specify either one, then the 
    # default is random x and y within the full image.
    #
    # image_pos : 
    #     type : XY 
    #     x : { type : Random , min : 0 , max : xsize-1 }
    #     y : { type : Random , min : 0 , max : ysize-1 }
    #
    # Note: if image_convention were 1 as is the default, then these would instead be 
    #     min : 1 , max : {x,y}size 


# Define the input files
input :
    # In this case, we need to define where the real galaxy input catalog is.
    real_catalog :
        dir : "../examples/data"
        file_name : real_galaxy_catalog_example.fits

        # Even though we only have 5 galaxies again, preloading makes a big difference in the 
        # running time, because we are selecting among the 5 in a random order, so it helps
        # to have pyfits load all the images in memory and store them.
        preload : True 

    # We also initialize the power spectrum here.
    power_spectrum :
        # In this case, we read the e_power_function from a file.  This is done simply by 
        # providing the file name for the e_power_function parameter.  The input file is
        # expected to have two columns of numbers:  k and P(k).
        e_power_function : "../examples/data/cosmo-fid.zmed1.00.out"

        # The default units of k are arcsec^-1 to match all the other units.  But again,
        # sometimes it is more convenient to define them in different units.  You may
        # specify units = arcsec, arcmin, degrees, or radians.  The units must be consistent for the
        # input k and P(k), i.e., if k is in inverse radians then P must be in radians^2.
        units : radians

        # Since we are not providing galaxy positions on a grid (e.g. in demo10, where we
        # used a TiledImage), we need to define what grid spacing we want to use for
        # the power spectrum realization.  GalSim will then interpolate between these 
        # locations to the actual position of each galaxy.
        grid_spacing : 90 # arcsec

        # You can also specify the interpolation scheme to use.  The default is linear
        # (really bilinear), which is also what we use here.  But you can also choose from
        # nearest, sinc, cubic, quintic, lanczos.  For lanczos, you need to add a number at 
        # the end to specify the order.  e.g. lanczos5 for 5th order Lanczos interpolation.
        interpolant : linear

# Define the names and format of the output files
output :

    dir : output_yaml

    # Note that the filename ends in .fz.  This is the standard ending for a Rice-compressed
    # fits file.  When GalSim sees that, it automatically applies Rice compression to the
    # output image.
    file_name : tabulated_power_spectrum.fits.fz
<|MERGE_RESOLUTION|>--- conflicted
+++ resolved
@@ -14,21 +14,12 @@
 # from the same catalog of 100 objects that demo6 used.  We also use the whitening option to 
 # remove the correlations in the noise originally present in the HST images.
 #
-<<<<<<< HEAD
-# The noise added to the image is spatially correlated in the same way as often seen in coadd images
-# from the Hubble Space Telescope (HST) Advanced Camera for Surveys, using a correlation function
-# determined from the HST COSMOS coadd images in the F814W filter (see, e.g., Leauthaud et al 2007).
-# This is the same correlated noise used to pad RealGalaxy images in Demo #6.  Applying this noise
-# uses an FFT of the size of the full output image: this may cause memory-related slowdowns in
-# systems with less than 2GB RAM.
-=======
 # The noise added to the image is spatially correlated in the same way as often seen in 
 # coadd images from the Hubble Space Telescope (HST) Advanced Camera for Surveys, using a 
 # correlation function determined from the HST COSMOS coadd images in the F814W filter 
 # (see, e.g., Leauthaud et al 2007).  Applying this noise uses an FFT of the size of the 
 # full output image: this may cause memory-related slowdowns in systems with less than 2GB 
 # RAM.
->>>>>>> 5526d8b6
 #
 # New features introduced in this demo:
 #
