#!/usr/bin/env python
"""
Some example scripts to see some basic usage of the GalSim library.
"""

# List is issues that came up while making this.  These should be spawned into 
# issues on GitHub.
#
# - Need a way to easily specify the size of the output image.
#   This should work to write to a particular portion of a larger image as 
#   well, since that will be the normal thing we'll be doing.
#
# - Probably want to use the name Pixel for what is now Boxcar.  
#   This means that SBPixel should probably also be renamed.
#
# - Probably don't want noise.addGaussian to have mean as a variable, since 
#   it doesn't really make sense.  Also, sigma should be a required variable, 
#   not one with a default value of 1.
#
# - Should we move addGaussian to main galsim namespace?  
#   If so, probably change the name to addGaussianNoise.
#   Maybe even make it a method of image, rather than a free function:
#   image.addGaussianNoise(rng, sigma = 0.3)
#   This seems clearer than galsim.noise.addGaussian(image,rng,simga)
#   Likewise:
#   image.addPoissonNoise(rng, gain = 1.7)
# 
# - For Moffat, Sersic (others?) constructors: 
#   re is not a very clear name for the half-light radius.
#   Should switch this to something more verbose, like half_light_radius.
#
# - Could we overload the + operator for GSObject?
#   So we could define a double gaussian as (atmos1 + atmos2)?
#   Then each gaussian could be separately sheared for example.
#   Or you might have an Airy + Gaussian.  Or a triple Gaussian.
#   Better than defining specific new classes for every combination someone 
#   might want.
#   
# - If not the above, then we need to make GSAdd more user-friendly.
#   Currenly, its only constructor takes an SBAdd object, and we don't 
#   really want the users to have to deal with that.  (Or anything that
#   starts with SB I think.)
#
# - GSConvolve should drop the GS.  GSAdd too.
#
# - Should get python versions of hsm, so we can do the hsm checks
#   directly here in the python code.
#
# - The applyShear function has the "wrong" conventions for the shear.
#   The arguments are taken to be (e1,e2) which are a distortion, not
#   a shear.  Need to fix that.  We can also have applyDistortion if we 
#   want to have something that uses this convention, but it shouldn't 
#   be what applyShear does.


import sys
import os
import subprocess
import math
import logging

# This machinery lets us run Python examples even though they aren't positioned
# properly to find galsim as a package in the current directory.
try:
    import galsim
except ImportError:
    path, filename = os.path.split(__file__)
    sys.path.append(os.path.abspath(os.path.join(path, "..")))
    import galsim

class HSM_Moments:
    """
    A class that runs the meas_moments program on an image
    and stores the results.
    This is temporary.  This functionality should be python wrapped.
    """
    
    def __init__(self, file_name):
        proc = subprocess.Popen('../bin/meas_moments %s'%file_name,
            stdout=subprocess.PIPE, shell=True)
        buf = os.read(proc.stdout.fileno(),1000)
        while proc.poll() == None:
            pass
        if proc.returncode != 0:
            raise RuntimeError("meas_moments exited with an error code")

        results = buf.split()
        if results[0] is not '0':
            raise RuntimeError("meas_moments returned an error status")
        self.mxx = float(results[1])
        self.myy = float(results[2])
        self.mxy = float(results[3])
        self.e1 = float(results[4])
        self.e2 = float(results[5])
        # These are distortions e1,e2
        # Find the corresponding shear:
        esq = self.e1*self.e1 + self.e2*self.e2
        e = math.sqrt(esq)
        g = math.tanh(0.5 * math.atanh(e))
        self.g1 = self.e1 * (g/e)
        self.g2 = self.e2 * (g/e)

class HSM_Regauss:
    """
    A class that runs the meas_shape program (with re-Gaussianization PSF correction on an image
    and stores the results. This is temporary.  This functionality should be python wrapped.
    """
    
    def __init__(self, file_name, file_name_epsf, array_shape):
        proc = subprocess.Popen('../bin/meas_shape %s %s %f %f 0.0 REGAUSS 0.0'%(file_name,
                                file_name_epsf, 0.5*array_shape[0], 0.5*array_shape[1]), 
                                stdout=subprocess.PIPE, shell=True)
        buf = os.read(proc.stdout.fileno(),1000)
        while proc.poll() == None:
            pass
        if proc.returncode != 0:
            raise RuntimeError('meas_shape exited with an error code, %d'%proc.returncode)

        results = buf.split()
        if results[0] is not '0':
            raise RuntimeError("meas_shape returned an error status")
        self.e1 = float(results[1])
        self.e2 = float(results[2])
        self.r2 = float(results[5])
        # These are distortions e1,e2
        # Find the corresponding shear:
        esq = self.e1*self.e1 + self.e2*self.e2
        e = math.sqrt(esq)
        g = math.tanh(0.5 * math.atanh(e))
        self.g1 = self.e1 * (g/e)
        self.g2 = self.e2 * (g/e)




# Script 1: Simple Gaussian for both galaxy and psf, with Gaussian noise
def Script1():
    """
    About as simple as it gets:
      - Use a circular Gaussian profile for the galaxy.
      - Convolve it by a circular Gaussian PSF.
      - Add Gaussian noise to the image.
    """
    # In non-script code, use getLogger(__name__) at module scope instead.
    logger = logging.getLogger("Script1") 

    logger.info('Script 1:')
    logger.info('Starting script to convolve circular Gaussian galaxy (flux=1000, sigma=2),'\
                    ' circular Gaussian PSF (flux=1, sigma=1),'\
                    ' and pixel response (dx=0.2), then add Gaussian noise.')

    # Define the galaxy profile
    gal = galsim.Gaussian(flux=1000, sigma=2.)

    # Define the PSF profile
    psf = galsim.Gaussian(flux=1., sigma=1.) # psf flux should always = 1

    # Define the pixel size
    pixel_scale = 0.2  # arcsec / pixel
    # Boxcar function to represent this pixellation
    # The pixels could be rectangles, but normally xw = yw = pixel_scale
    pix = galsim.Boxcar(xw=pixel_scale, yw=pixel_scale)

    # Final profile is the convolution of these
    # Can include any number of things in the list, all of which are convolved 
    # together to make the final flux profile.
    final = galsim.GSConvolve([gal, psf, pix])

    # Draw the image with a particular pixel scale
    image = final.draw(dx=pixel_scale)

    # Add some noise to the image
    # First we need to set up a random number generator:
    # Defaut seed is set from the current time.
    rng = galsim.UniformDeviate()
    # Use this to add Gaussian noise with specified sigma
    galsim.noise.addGaussian(image, rng, sigma=0.01)

    # Write the image to a file
    if not os.path.isdir('output'):
        os.mkdir('output')
    file_name = os.path.join('output','demo1.fits')
    image.write(file_name, clobber=True)
    logger.info('Wrote image to %r' % file_name)  # using %r adds quotes around filename for us

    moments = HSM_Moments(file_name)
<<<<<<< HEAD
    print '    HSM reports that the image has measured moments Mxx, Myy, Mxy:'
    print '       ',moments.mxx,moments.myy,moments.mxy
    print '    Expected value for moments in limit that pixel response and noise are negligible: '
    print '       ',(1.0**2+2.0**2)/(pixel_scale**2),(1.0**2+2.0**2)/(pixel_scale**2),' 0'
=======

    logger.info('HSM reports that the image has measured moments Mxx, Myy, Mxy:'\
                    ' %f, %f, %f', moments.mxx, moments.myy, moments.mxy)
    logger.info('e1,e2 = %f,%f', moments.e1, moments.e2)
    logger.info('g1,g2 = %f,%f', moments.g1, moments.g2)
    logger.info('Expected value for moments in limit that pixel response and noise are negligible:'\
                    ' %f, %f, 0', (1.0**2+2.0**2)/(pixel_scale**2), (1.0**2+2.0**2)/(pixel_scale**2))
>>>>>>> 70809153

# Script 2: Sheared, exponential galaxy, Moffat PSF, Poisson noise
def Script2():
    """
    A little bit more sophisticated, but still pretty basic:
      - Use a sheared, exponential profile for the galaxy.
      - Convolve it by a circular Moffat PSF.
      - Add Poisson noise to the image.
    """
    # In non-script code, use getLogger(__name__) at module scope instead.    
    logger = logging.getLogger("Script2") 
    logger.info('Starting script to convolve sheared (0.1, 0.2) exponential galaxy,'\
                    ' circular Moffat PSF,'\
                    ' and pixel response, then add Poisson noise.')

    # Define the galaxy profile.
    gal = galsim.Exponential(flux=1.e5, r0=2.7)

    # Shear the galaxy by some value.
    g1 = 0.1
    g2 = 0.2
    gal.applyShear(g1, g2)

    # Define the PSF profile.
    psf = galsim.Moffat(beta=5, flux=1., re=1.0)

    # Define the pixel size
    pixel_scale = 0.2  # arcsec / pixel
    pix = galsim.Boxcar(xw=pixel_scale, yw=pixel_scale)

    # Final profile is the convolution of these.
    final = galsim.GSConvolve([gal, psf, pix])
    final_epsf = galsim.GSConvolve([psf, pix])

    # Draw the image with a particular pixel scale.
    image = final.draw(dx=pixel_scale)
    image_epsf = final_epsf.draw(dx=pixel_scale)

    # Add a constant sky level to the image.
    sky_level = 1.e4
    # Create an image with the same bounds as image, with a constant
    # sky level.
    sky_image = galsim.ImageF(bounds=image.getBounds(), initValue=sky_level)
    image += sky_image

    # This time use a particular seed, so it the image is deterministic.
    rng = galsim.UniformDeviate(1534225)
    # Use this to add Poisson noise.
    galsim.noise.addPoisson(image, rng, gain=1.)

    # Subtract off the sky.
    image -= sky_image

    # Write the image to a file.
    if not os.path.isdir('output'):
        os.mkdir('output')
    file_name = os.path.join('output', 'demo2.fits')
    file_name_epsf = os.path.join('output','demo2_epsf.fits')
    image.write(file_name, clobber=True)
    image_epsf.write(file_name_epsf, clobber=True)
    logger.info('Wrote image to %r',file_name)
    logger.info('Wrote effective PSF image to %r',file_name_epsf)

    moments = HSM_Moments(file_name)
    moments_corr = HSM_Regauss(file_name, file_name_epsf, image.array.shape)
<<<<<<< HEAD
    print '    HSM reports that the image has measured moments:'
    print '       ',moments.mxx,moments.myy,moments.mxy
    print '        e1,e2 = ',moments.e1,moments.e2
    print '        g1,g2 = ',moments.g1,moments.g2
    print '    When carrying out Regaussianization PSF correction, HSM reports'
    print '        e1,e2 = ',moments_corr.e1,moments_corr.e2
    print '        g1,g2 = ',moments_corr.g1,moments_corr.g2
    print '    Expected value for measured shear in limit that noise is negligible: '
    print '        g1,g2 = ',g1,g2
=======
    logger.info('HSM reports that the image has measured moments:')
    logger.info(' %f, %f, %f', moments.mxx, moments.myy, moments.mxy)
    logger.info('e1,e2 = %f,%f', moments.e1, moments.e2)
    logger.info('g1,g2 = %f,%f', moments.g1, moments.g2)
    logger.info('When carrying out Regaussianization PSF correction, HSM reports')
    logger.info('e1,e2 = %f,%f', moments_corr.e1, moments_corr.e2)
    logger.info('g1,g2 = %f,%f', moments_corr.g1, moments_corr.g2)
>>>>>>> 70809153


# Script 3: Sheared, Sersic galaxy, Gaussian + OpticalPSF (atmosphere + optics) PSF, Poisson noise 
def Script3():
    """
    Getting reasonably close to including all the principle features of a 
    ground-based telescope:
      - Use a sheared, Sersic profile for the galaxy 
        (n = 3., half_light_radius=4.).
      - Let the PSF have both atmospheric and optical components.
      - The atmospheric component is the sum of two non-circular Gaussians.
      - The optical component has some defocus, coma, and astigmatism.
      - Add both Poisson noise to the image and Gaussian read noise.
      - Let the pixels be slightly distorted relative to the sky.
    """
    # In non-script code, use getLogger(__name__) at module scope instead.
    logger = logging.getLogger("Script3") 
    logger.info('Starting script to convolve sheared (0.1, -0.2) Sersic n=3 galaxy,'\
                    ' optical PSF with defocus, coma, astigmatism'\
                    ' non-circular double Gaussian atmospheric PSF'\
                    ' pixel response + distortion,'\
                    ' then add Poisson pixel noise and Gaussian read noise.')

    # Define the galaxy profile.
    gal = galsim.Sersic(3.5, flux=1.e5, re=4.)

    # Shear the galaxy by some value.
    g1 = 0.1
    g2 = -0.2
    gal.applyShear(g1, g2)

    # Define the atmospheric part of the PSF.
    atmos = galsim.atmosphere.DoubleGaussian(
            flux1=0.0, sigma1=2.1, flux2=0.7, sigma2=0.9)
    #atmos_g1 = -0.13
    #atmos_g2 = -0.09
    #atmos.applyShear(atmos_g1 , atmos_g2)

    # Define the pixel scale here, since we need it for the optical PSF
    pixel_scale = 0.23  # arcsec / pixel

    # Define the optical part of the PSF.
    # The first argument of OpticalPSF below is lambda/D,
    # which needs to be in pixel units, so do the calculation:
    lam = 800 * 1.e-9 # 800 nm.  NB: don't use lambda - that's a reserved word.
    D = 4.  # 4 meter telescope, say.
    lam_over_D = lam / D # radians
    lam_over_D *= 206265 # arcsec
    lam_over_D *= pixel_scale # pixels
<<<<<<< HEAD
    print '    lambda over D = ',lam_over_D,' pixels'
=======
    logger.info('lambda over D = %f', lam_over_D)
>>>>>>> 70809153
    # The rest of the values here should be given in units of the 
    # wavelength of the incident light.
    #optics = galsim.OpticalPSF(lam_over_D, 
    #        defocus=15.0, coma1=6.4, coma2=-3.3, astig1=-2.9, astig2=1.2)

    # Start with square pixels
    pix = galsim.Boxcar(xw=pixel_scale, yw=pixel_scale)
    # Then shear them slightly
    wcs_g1 = -0.02
    wcs_g2 = 0.01
    pix.applyShear(-wcs_g1, -wcs_g2)

    # Final profile is the convolution of these.
    #final = galsim.GSConvolve([gal, atmos, optics, pix])
    #final_epsf = galsim.GSConvolve([atmos, optics, pix])
    final = galsim.GSConvolve([gal, atmos, pix])
    final_epsf = galsim.GSConvolve([atmos, pix])

    # Now apply the wcs shear to the final image.
    final.applyShear(wcs_g1, wcs_g2)
    final_epsf.applyShear(wcs_g1, wcs_g2)

    # Draw the image with a particular pixel scale.
    image = final.draw(dx=pixel_scale)
    image_epsf = final_epsf.draw(dx=pixel_scale)

    # Add a constant sky level to the image.
    #sky_level = 1.e4
    #sky_image = galsim.ImageF(bounds=image.getBounds(), initValue=sky_level)
    image += sky_image

    # Add Poisson noise to the image.
    #gain = 1.7
    #rng = galsim.UniformDeviate(1314662)
    #galsim.noise.addPoisson(image, rng, gain=gain)

    # Also add (Gaussian) read noise.
    #read_noise = 0.3
    #galsim.noise.addGaussian(image, rng, sigma=read_noise)

    # Subtract off the sky.
    #image -= sky_image

    # Write the image to a file
    if not os.path.isdir('output'):
        os.mkdir('output')
    file_name = os.path.join('output', 'demo3.fits')
    file_name_epsf = os.path.join('output','demo3_epsf.fits')
    image.write(file_name, clobber=True)

    image_epsf.write(file_name_epsf, clobber=True)
    logger.info('Wrote image to %r', file_name)
    logger.info('Wrote effective PSF image to %r', file_name_epsf)

    moments = HSM_Moments(file_name)
    moments_corr = HSM_Regauss(file_name, file_name_epsf, image.array.shape)
<<<<<<< HEAD
    print '    HSM reports that the image has measured moments:'
    print '       ',moments.mxx,moments.myy,moments.mxy
    print '        e1,e2 = ',moments.e1,moments.e2
    print '        g1,g2 = ',moments.g1,moments.g2
    print '    When carrying out Regaussianization PSF correction, HSM reports'
    print '        e1,e2 = ',moments_corr.e1,moments_corr.e2
    print '        g1,g2 = ',moments_corr.g1,moments_corr.g2
    print '    Expected value for measured shear in limit that noise is negligible: '
    print '        g1,g2 = ',g1-wcs_g1,g2-wcs_g2


=======
    logger.info('HSM reports that the image has measured moments:'\
                    ' %f, %f, %f', moments.mxx, moments.myy, moments.mxy)
    logger.info('e1,e2 = %f,%f', moments.e1, moments.e2)
    logger.info('g1,g2 = %f,%f', moments.g1, moments.g2)
    logger.info('When carrying out Regaussianization PSF correction, HSM reports')
    logger.info('e1,e2 = %f,%f', moments_corr.e1, moments_corr.e2)
    logger.info('g1,g2 = %f,%f', moments_corr.g1, moments_corr.g2)
>>>>>>> 70809153

def main(argv):
    try:
        # If no argument, run all scripts (indicated by scriptNum = 0)
        scriptNum = int(argv[1]) if len(argv) > 1 else 0
    except Exception as err:
        print __doc__
        raise err
    
    # Setup logging here, rather than at module scope, so the user can do it
    # differently if they import the module and run the scripts as functions.
    # If this isn't called at all, no logging is done.
    # For fancy logging setups (e.g. when running on a big cluster) we could
    # use logging.fileConfig to use a config file to control logging.
    logging.basicConfig(
        format="%(name)s[%(levelname)s]: %(message)s", # could also add date/time, pid, etc...
        level=logging.DEBUG,
        stream=sys.stdout
    )

    # Script 1: Gaussian galaxy, Gaussian PSF, Gaussian noise.
    if scriptNum == 0 or scriptNum == 1:
        Script1()

    # Script 2: Sheared exponential galaxy, Moffat PSF, Poisson noise.
    if scriptNum == 0 or scriptNum == 2:
        Script2()

    # Script 3: Essentially fully realistic ground-based image.
    if scriptNum == 0 or scriptNum == 3:
        Script3()
        

if __name__ == "__main__":
    main(sys.argv)<|MERGE_RESOLUTION|>--- conflicted
+++ resolved
@@ -184,20 +184,11 @@
     logger.info('Wrote image to %r' % file_name)  # using %r adds quotes around filename for us
 
     moments = HSM_Moments(file_name)
-<<<<<<< HEAD
-    print '    HSM reports that the image has measured moments Mxx, Myy, Mxy:'
-    print '       ',moments.mxx,moments.myy,moments.mxy
-    print '    Expected value for moments in limit that pixel response and noise are negligible: '
-    print '       ',(1.0**2+2.0**2)/(pixel_scale**2),(1.0**2+2.0**2)/(pixel_scale**2),' 0'
-=======
 
     logger.info('HSM reports that the image has measured moments Mxx, Myy, Mxy:'\
                     ' %f, %f, %f', moments.mxx, moments.myy, moments.mxy)
-    logger.info('e1,e2 = %f,%f', moments.e1, moments.e2)
-    logger.info('g1,g2 = %f,%f', moments.g1, moments.g2)
     logger.info('Expected value for moments in limit that pixel response and noise are negligible:'\
                     ' %f, %f, 0', (1.0**2+2.0**2)/(pixel_scale**2), (1.0**2+2.0**2)/(pixel_scale**2))
->>>>>>> 70809153
 
 # Script 2: Sheared, exponential galaxy, Moffat PSF, Poisson noise
 def Script2():
@@ -263,25 +254,15 @@
 
     moments = HSM_Moments(file_name)
     moments_corr = HSM_Regauss(file_name, file_name_epsf, image.array.shape)
-<<<<<<< HEAD
-    print '    HSM reports that the image has measured moments:'
-    print '       ',moments.mxx,moments.myy,moments.mxy
-    print '        e1,e2 = ',moments.e1,moments.e2
-    print '        g1,g2 = ',moments.g1,moments.g2
-    print '    When carrying out Regaussianization PSF correction, HSM reports'
-    print '        e1,e2 = ',moments_corr.e1,moments_corr.e2
-    print '        g1,g2 = ',moments_corr.g1,moments_corr.g2
-    print '    Expected value for measured shear in limit that noise is negligible: '
-    print '        g1,g2 = ',g1,g2
-=======
     logger.info('HSM reports that the image has measured moments:')
-    logger.info(' %f, %f, %f', moments.mxx, moments.myy, moments.mxy)
-    logger.info('e1,e2 = %f,%f', moments.e1, moments.e2)
-    logger.info('g1,g2 = %f,%f', moments.g1, moments.g2)
+    logger.info('    %f, %f, %f', moments.mxx, moments.myy, moments.mxy)
+    logger.info('    e1,e2 = %f,%f', moments.e1, moments.e2)
+    logger.info('    g1,g2 = %f,%f', moments.g1, moments.g2)
     logger.info('When carrying out Regaussianization PSF correction, HSM reports')
-    logger.info('e1,e2 = %f,%f', moments_corr.e1, moments_corr.e2)
-    logger.info('g1,g2 = %f,%f', moments_corr.g1, moments_corr.g2)
->>>>>>> 70809153
+    logger.info('    e1,e2 = %f,%f', moments_corr.e1, moments_corr.e2)
+    logger.info('    g1,g2 = %f,%f', moments_corr.g1, moments_corr.g2)
+    logger.info('Expected value for measured shear in limit that noise is negligible:')
+    logger.info('    g1,g2 = %f,%f', g1,g2)
 
 
 # Script 3: Sheared, Sersic galaxy, Gaussian + OpticalPSF (atmosphere + optics) PSF, Poisson noise 
@@ -331,11 +312,7 @@
     lam_over_D = lam / D # radians
     lam_over_D *= 206265 # arcsec
     lam_over_D *= pixel_scale # pixels
-<<<<<<< HEAD
-    print '    lambda over D = ',lam_over_D,' pixels'
-=======
-    logger.info('lambda over D = %f', lam_over_D)
->>>>>>> 70809153
+    logger.info('lambda over D = %f pixels', lam_over_D)
     # The rest of the values here should be given in units of the 
     # wavelength of the incident light.
     #optics = galsim.OpticalPSF(lam_over_D, 
@@ -392,27 +369,16 @@
 
     moments = HSM_Moments(file_name)
     moments_corr = HSM_Regauss(file_name, file_name_epsf, image.array.shape)
-<<<<<<< HEAD
-    print '    HSM reports that the image has measured moments:'
-    print '       ',moments.mxx,moments.myy,moments.mxy
-    print '        e1,e2 = ',moments.e1,moments.e2
-    print '        g1,g2 = ',moments.g1,moments.g2
-    print '    When carrying out Regaussianization PSF correction, HSM reports'
-    print '        e1,e2 = ',moments_corr.e1,moments_corr.e2
-    print '        g1,g2 = ',moments_corr.g1,moments_corr.g2
-    print '    Expected value for measured shear in limit that noise is negligible: '
-    print '        g1,g2 = ',g1-wcs_g1,g2-wcs_g2
-
-
-=======
-    logger.info('HSM reports that the image has measured moments:'\
-                    ' %f, %f, %f', moments.mxx, moments.myy, moments.mxy)
-    logger.info('e1,e2 = %f,%f', moments.e1, moments.e2)
-    logger.info('g1,g2 = %f,%f', moments.g1, moments.g2)
+
+    logger.info('HSM reports that the image has measured moments:')
+    logger.info('    %f, %f, %f', moments.mxx, moments.myy, moments.mxy)
+    logger.info('    e1,e2 = %f,%f', moments.e1, moments.e2)
+    logger.info('    g1,g2 = %f,%f', moments.g1, moments.g2)
     logger.info('When carrying out Regaussianization PSF correction, HSM reports')
-    logger.info('e1,e2 = %f,%f', moments_corr.e1, moments_corr.e2)
-    logger.info('g1,g2 = %f,%f', moments_corr.g1, moments_corr.g2)
->>>>>>> 70809153
+    logger.info('    e1,e2 = %f,%f', moments_corr.e1, moments_corr.e2)
+    logger.info('    g1,g2 = %f,%f', moments_corr.g1, moments_corr.g2)
+    logger.info('Expected value for measured shear in limit that noise is negligible:')
+    logger.info('    g1,g2 = %f,%f', g1-wcs.g1,g2-wcs.g2)
 
 def main(argv):
     try:
