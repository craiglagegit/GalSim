--- conflicted
+++ resolved
@@ -120,12 +120,8 @@
 
     # Define the pixel size
     # The pixels could be rectangles, but normally xw = yw = pixel_scale
-<<<<<<< HEAD
-    pix = galsim.Boxcar(xw=pixel_scale, yw=pixel_scale)
+    pix = galsim.Pixel(xw=pixel_scale, yw=pixel_scale)
     logger.info('Made pixel profile')
-=======
-    pix = galsim.Pixel(xw=pixel_scale, yw=pixel_scale)
->>>>>>> ef682702
 
     # Final profile is the convolution of these
     # Can include any number of things in the list, all of which are convolved 
@@ -201,12 +197,8 @@
     logger.info('Made PSF profile')
 
     # Define the pixel size
-<<<<<<< HEAD
-    pix = galsim.Boxcar(xw=pixel_scale, yw=pixel_scale)
+    pix = galsim.Pixel(xw=pixel_scale, yw=pixel_scale)
     logger.info('Made pixel profile')
-=======
-    pix = galsim.Pixel(xw=pixel_scale, yw=pixel_scale)
->>>>>>> ef682702
 
     # Final profile is the convolution of these.
     final = galsim.Convolve([gal, psf, pix])
