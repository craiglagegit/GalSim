--- conflicted
+++ resolved
@@ -22,13 +22,8 @@
 - galsim.config.ProcessInput(config)
 - galsim.config.ProcessOutput(config)
 - galsim.config.BuildFits(file_name, config)
-<<<<<<< HEAD
-- galsim.config.BuildMultiFits(file_name, config)
-- galsim.config.BuildDataCube(file_name, config)
-=======
 - galsim.config.BuildMultiFits(file_name, nimages, config)
 - galsim.config.BuildDataCube(file_name, nimages, config)
->>>>>>> 09e9bdc1
 - galsim.config.BuildImage(config)
 - galsim.fits.read(file_name)
 """
@@ -136,16 +131,10 @@
     #
     # To build the files, the Process function then calls one of the following:
     #
-<<<<<<< HEAD
-    #     galsim.config.BuildFits(file_name, config)        -- build a regular fits file
-    #     galsim.config.BuildMultiFits(file_name, config)   -- build a multi-extension fits file
-    #     galsim.config.BuildDataCube(file_name, config)    -- build a fits data cube
-=======
     #     galsim.config.BuildFits(file_name, config)               -- build a regular fits file
     #     galsim.config.BuildMultiFits(file_name, nimages, config) -- build a multi-extension fits 
     #                                                                 file
     #     galsim.config.BuildDataCube(file_name, nimages, config)  -- build a fits data cube
->>>>>>> 09e9bdc1
     #
     # Again, we'll forego that option here, so we can see how to use the config machinery
     # to produce images that we can use from within python.
@@ -166,15 +155,9 @@
     # All of the above functions also have an optional kwarg, logger, which can take a 
     # logger object to output diagnostic information if desired.  We'll use that option here
     # to output the progress of the build as we go.  Our logger is set with level=logging.INFO
-<<<<<<< HEAD
-    # which means it will output a modest amount of text along the way.  Using level=DEBUG will
-    # output a lot of text, useful when diagnosing a mysterious crash.  And level=WARNING 
-    # or higher will be pretty silent unless there is a problem.
-=======
     # which means it will output a modest amount of text along the way.  Using level=logging.DEBUG 
     # will output a lot of text, useful when diagnosing a mysterious crash.  And using
     # level=logging.WARNING or higher will be pretty silent unless there is a problem.
->>>>>>> 09e9bdc1
 
     t1 = time.time()
 
