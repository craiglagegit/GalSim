// -*- c++ -*-
/*
 * Copyright 2012, 2013 The GalSim developers:
 * https://github.com/GalSim-developers
 *
 * This file is part of GalSim: The modular galaxy image simulation toolkit.
 *
 * GalSim is free software: you can redistribute it and/or modify
 * it under the terms of the GNU General Public License as published by
 * the Free Software Foundation, either version 3 of the License, or
 * (at your option) any later version.
 *
 * GalSim is distributed in the hope that it will be useful,
 * but WITHOUT ANY WARRANTY; without even the implied warranty of
 * MERCHANTABILITY or FITNESS FOR A PARTICULAR PURPOSE.  See the
 * GNU General Public License for more details.
 *
 * You should have received a copy of the GNU General Public License
 * along with GalSim.  If not, see <http://www.gnu.org/licenses/>
 */

//#define DEBUGLOGGING

#include "SBMoffat.h"
#include "SBMoffatImpl.h"
#include "integ/Int.h"
#include "Solve.h"

// Define this variable to find azimuth (and sometimes radius within a unit disc) of 2d photons by 
// drawing a uniform deviate for theta, instead of drawing 2 deviates for a point on the unit 
// circle and rejecting corner photons.
// The relative speed of the two methods was tested as part of issue #163, and the results
// are collated in devutils/external/time_photon_shooting.
// The conclusion was that using sin/cos was faster for icpc, but not g++ or clang++.
#ifdef _INTEL_COMPILER
#define USE_COS_SIN
#endif

#ifdef DEBUGLOGGING
#include <fstream>
//std::ostream* dbgout = new std::ofstream("debug.out");
//int verbose_level = 2;
#endif

namespace galsim {

    SBMoffat::SBMoffat(double beta, double size, RadiusType rType, double trunc, double flux,
                       boost::shared_ptr<GSParams> gsparams) :
        SBProfile(new SBMoffatImpl(beta, size, rType, trunc, flux, gsparams)) {}

    SBMoffat::SBMoffat(const SBMoffat& rhs) : SBProfile(rhs) {}

    SBMoffat::~SBMoffat() {}

    double SBMoffat::getBeta() const 
    {
        assert(dynamic_cast<const SBMoffatImpl*>(_pimpl.get()));
        return static_cast<const SBMoffatImpl&>(*_pimpl).getBeta(); 
    }

    double SBMoffat::getFWHM() const 
    {
        assert(dynamic_cast<const SBMoffatImpl*>(_pimpl.get()));
        return static_cast<const SBMoffatImpl&>(*_pimpl).getFWHM(); 
    }

    double SBMoffat::getScaleRadius() const 
    {
        assert(dynamic_cast<const SBMoffatImpl*>(_pimpl.get()));
        return static_cast<const SBMoffatImpl&>(*_pimpl).getScaleRadius();
    }

    double SBMoffat::getHalfLightRadius() const 
    {
        assert(dynamic_cast<const SBMoffatImpl*>(_pimpl.get()));
        return static_cast<const SBMoffatImpl&>(*_pimpl).getHalfLightRadius();
    }

    class MoffatScaleRadiusFunc 
    {
    public:
        MoffatScaleRadiusFunc(double re, double rm, double beta) :
            _re(re), _rm(rm), _beta(beta) {}
        double operator()(double rd) const
        {
            double fre = 1.-std::pow(1.+(_re*_re)/(rd*rd), 1.-_beta);
            double frm = 1.-std::pow(1.+(_rm*_rm)/(rd*rd), 1.-_beta);
            xdbg<<"func("<<rd<<") = 2*"<<fre<<" - "<<frm<<" = "<<2.*fre-frm<<std::endl;
            return 2.*fre-frm;
        }
    private:
        double _re,_rm,_beta;
    };

    double MoffatCalculateScaleRadiusFromHLR(double re, double rm, double beta)
    {
        dbg<<"Start MoffatCalculateScaleRadiusFromHLR\n";
        // The basic equation that is relevant here is the flux of a Moffat profile
        // out to some radius.
        // flux(R) = int( (1+r^2/rd^2 )^(-beta) 2pi r dr, r=0..R )
        //         = (pi rd^2 / (beta-1)) (1 - (1+R^2/rd^2)^(1-beta) )
        // For now, we can ignore the first factor.  We call the second factor fluxfactor below,
        // or in this function f(R).
        // 
        // We are given two values of R for which we know that the ratio of their fluxes is 1/2:
        // f(re) = 0.5 * f(rm)
        //
        if (rm == 0.) {
            // If rm = infinity (which we actually indicate with rm=0), then we can solve for 
            // rd analytically:
            //
            // f(rm) = 1
            // f(re) = 0.5 = 1 - (1+re^2/rd^2)^(1-beta)
            // re^2/rd^2 = 0.5^(1/(1-beta)) - 1
            double rerd = std::sqrt( std::pow(0.5, 1./(1.-beta)) - 1.);
            dbg<<"rm = 0, so analytic.\n";
            xdbg<<"rd = re/rerd = "<<re<<" / "<<rerd<<" = "<<re/rerd<<std::endl;
            return re / rerd;
        } else {
            // If trunc < infinity, then the equations are slightly circular:
            // f(rm) = 1 - (1 + rm^2/rd^2)^(1-beta)
            // 2*f(re) = 2 - 2*(1 + re^2/rd^2)^(1-beta)
            // 2*(1+re^2/rd^2)^(1-beta) = 1 + (1+rm^2/rd^2)^(1-beta)
            // 
            // As rm decreases, rd increases.  
            // Eventually rd increases to infinity.  When does that happen:
            // Take the limit as rd->infinity in the above equation:
            // 2 + 2*(1-beta) re^2/rd^2) = 1 + 1 + (1-beta) rm^2/rd^2
            // 2 re^2 = rm^2
            // rm = sqrt(2) * re
            // So this is the limit for how low rm is allowed to be for a given re
            if (rm <= std::sqrt(2.) * re)
                throw SBError("Moffat truncation radius must be > sqrt(2) * half_light_radius.");

            dbg<<"rm != 0, so not analytic.\n";
            MoffatScaleRadiusFunc func(re,rm,beta);
            // For the lower bound of rd, we can use the untruncated value:
            double r1 = re / std::sqrt( std::pow(0.5, 1./(1.-beta)) - 1.);
            xdbg<<"r1 = "<<r1<<std::endl;
            // For the upper bound, we don't really have a good choice, so start with 2*r1
            // and we'll expand it if necessary.
            double r2 = 2. * r1;
            xdbg<<"r2 = "<<r2<<std::endl;
            Solve<MoffatScaleRadiusFunc> solver(func,r1,r2);
            solver.setMethod(Brent);
            solver.bracketUpper();
            xdbg<<"After bracket, range is "<<solver.getLowerBound()<<" .. "<<
                solver.getUpperBound()<<std::endl;
            double rd = solver.root();
            xdbg<<"Root is "<<rd<<std::endl;
            return rd;
        }
    }

    SBMoffat::SBMoffatImpl::SBMoffatImpl(double beta, double size, RadiusType rType,
                                         double trunc, double flux,
                                         boost::shared_ptr<GSParams> gsparams) :
        SBProfileImpl(gsparams),
        _beta(beta), _flux(flux), _trunc(trunc), _ft(Table<double,double>::spline),
        _re(0.) // initially set to zero, may be updated by size or getHalfLightRadius()
    {
        xdbg<<"Start SBMoffat constructor: \n";
        xdbg<<"beta = "<<_beta<<"\n";
        xdbg<<"flux = "<<_flux<<"\n";
        xdbg<<"trunc = "<<_trunc<<"\n";

        if (_trunc == 0. && beta <= 1.) 
            throw SBError("Moffat profiles with beta <= 1 must be truncated.");

        // First, relation between FWHM and rD:
        double FWHMrD = 2.* std::sqrt(std::pow(2., 1./_beta)-1.);
        xdbg<<"FWHMrD = "<<FWHMrD<<"\n";

        // Set size of this instance according to type of size given in constructor:
        switch (rType) {
          case FWHM:
               _rD = size / FWHMrD;
               break;
          case HALF_LIGHT_RADIUS: 
               {
                   _re = size;
                   // This is a bit complicated, so break it out into its own function.
                   _rD = MoffatCalculateScaleRadiusFromHLR(_re,trunc,_beta);
               }
               break;
          case SCALE_RADIUS:
               _rD = size;
               break;
          default:
               throw SBError("Unknown SBMoffat::RadiusType");
        }

        _rD_sq = _rD * _rD;
        _inv_rD = 1./_rD;
        _inv_rD_sq = _inv_rD*_inv_rD;

        if (trunc > 0.) {
            _maxRrD = trunc * _inv_rD;
            xdbg<<"maxRrD = "<<_maxRrD<<"\n";

            // Analytic integration of total flux:
            _fluxFactor = 1. - std::pow( 1+_maxRrD*_maxRrD, (1.-_beta));
        } else {
            _fluxFactor = 1.;

            // Set maxRrD to the radius where surface brightness is kvalue_accuracy
            // of center value.  (I know this isn't  a kvalue, but the same level 
            // is probably appropriate here.)
            // (1+R^2)^-beta = kvalue_accuracy
            // And ignore the 1+ part of (1+R^2), so
<<<<<<< HEAD
            maxRrD = std::pow(this->gsparams->kvalue_accuracy,-1./(2.*_beta));
            xdbg<<"Not truncate.  Calculated maxRrD = "<<maxRrD<<"\n";
=======
            _maxRrD = std::pow(sbp::kvalue_accuracy,-1./(2.*_beta));
            xdbg<<"Not truncate.  Calculated maxRrD = "<<_maxRrD<<"\n";
>>>>>>> 3031580e
        }

        _FWHM = FWHMrD * _rD;
        _maxR = _maxRrD * _rD;
        _maxR_sq = _maxR * _maxR;
        _maxRrD_sq = _maxRrD * _maxRrD;
        _norm = _flux * (_beta-1.) / (M_PI * _fluxFactor * _rD_sq);

        dbg << "Moffat rD " << _rD << " fluxFactor " << _fluxFactor
            << " norm " << _norm << " maxR " << _maxR << std::endl;

        if (_beta == 1) pow_beta = &SBMoffat::pow_1;
        else if (_beta == 2) pow_beta = &SBMoffat::pow_2;
        else if (_beta == 3) pow_beta = &SBMoffat::pow_3;
        else if (_beta == 4) pow_beta = &SBMoffat::pow_4;
        else if (_beta == int(_beta)) pow_beta = &SBMoffat::pow_int;
        else pow_beta = &SBMoffat::pow_gen;
    }

    double SBMoffat::SBMoffatImpl::getHalfLightRadius() const 
    {
        // Done here since _re depends on _fluxFactor and thus requires _rD in advance, so this 
        // needs to happen largely post setup. Doesn't seem efficient to ALWAYS calculate it above,
        // so we'll just calculate it once if requested and store it.
        if (_re == 0.) {
            _re = _rD * std::sqrt(std::pow(1.-0.5*_fluxFactor , 1./(1.-_beta)) - 1.);
        }
        return _re;
    }

    double SBMoffat::SBMoffatImpl::xValue(const Position<double>& p) const 
    {
        double rsq = (p.x*p.x + p.y*p.y)*_inv_rD_sq;
        if (rsq > _maxRrD_sq) return 0.;
        else return _norm / pow_beta(1.+rsq, _beta);
    }

    std::complex<double> SBMoffat::SBMoffatImpl::kValue(const Position<double>& k) const 
    {
        setupFT();
        double ksq = k.x*k.x + k.y*k.y;
        if (ksq > _ft.argMax()) return 0.;
        else return _ft(ksq);
    }

    void SBMoffat::SBMoffatImpl::fillXValue(tmv::MatrixView<double> val,
                                            double x0, double dx, int ix_zero,
                                            double y0, double dy, int iy_zero) const
    {
        dbg<<"SBMoffat fillXValue\n";
        dbg<<"x = "<<x0<<" + ix * "<<dx<<", ix_zero = "<<ix_zero<<std::endl;
        dbg<<"y = "<<y0<<" + iy * "<<dy<<", iy_zero = "<<iy_zero<<std::endl;
        if (ix_zero != 0 || iy_zero != 0) {
            xdbg<<"Use Quadrant\n";
            fillXValueQuadrant(val,x0,dx,ix_zero,y0,dy,iy_zero);
        } else {
            xdbg<<"Non-Quadrant\n";
            assert(val.stepi() == 1);
            const int m = val.colsize();
            const int n = val.rowsize();
            typedef tmv::VIt<double,1,tmv::NonConj> It;

            x0 *= _inv_rD;
            dx *= _inv_rD;
            y0 *= _inv_rD;
            dy *= _inv_rD;

            for (int j=0;j<n;++j,y0+=dy) {
                double x = x0;
                double ysq = y0*y0;
                It valit = val.col(j).begin();
                for (int i=0;i<m;++i,x+=dx) {
                    double rsq = x*x + ysq;
                    if (rsq > _maxRrD_sq) *valit++ = 0.;
                    else *valit++ = _norm / pow_beta(1.+rsq, _beta);
                }
            }
        }
    }

    void SBMoffat::SBMoffatImpl::fillKValue(tmv::MatrixView<std::complex<double> > val,
                                            double x0, double dx, int ix_zero,
                                            double y0, double dy, int iy_zero) const
    {
        dbg<<"SBMoffat fillKValue\n";
        dbg<<"x = "<<x0<<" + ix * "<<dx<<", ix_zero = "<<ix_zero<<std::endl;
        dbg<<"y = "<<y0<<" + iy * "<<dy<<", iy_zero = "<<iy_zero<<std::endl;
        if (ix_zero != 0 || iy_zero != 0) {
            xdbg<<"Use Quadrant\n";
            fillKValueQuadrant(val,x0,dx,ix_zero,y0,dy,iy_zero);
        } else {
            xdbg<<"Non-Quadrant\n";
            assert(val.stepi() == 1);
            const int m = val.colsize();
            const int n = val.rowsize();
            typedef tmv::VIt<std::complex<double>,1,tmv::NonConj> It;

            for (int j=0;j<n;++j,y0+=dy) {
                double x = x0;
                double ysq = y0*y0;
                It valit(val.col(j).begin().getP(),1);
                for (int i=0;i<m;++i,x+=dx) {
                    double ksq = x*x + ysq;
                    if (ksq > _ft.argMax()) *valit++ = 0.;
                    else *valit++ = _ft(ksq);
                }
            }
        }
    }

    void SBMoffat::SBMoffatImpl::fillXValue(tmv::MatrixView<double> val,
                                            double x0, double dx, double dxy,
                                            double y0, double dy, double dyx) const
    {
        dbg<<"SBMoffat fillXValue\n";
        dbg<<"x = "<<x0<<" + ix * "<<dx<<" + iy * "<<dxy<<std::endl;
        dbg<<"y = "<<y0<<" + ix * "<<dyx<<" + iy * "<<dy<<std::endl;
        assert(val.stepi() == 1);
        assert(val.canLinearize());
        const int m = val.colsize();
        const int n = val.rowsize();
        typedef tmv::VIt<double,1,tmv::NonConj> It;

        x0 *= _inv_rD;
        dx *= _inv_rD;
        dxy *= _inv_rD;
        y0 *= _inv_rD;
        dy *= _inv_rD;
        dyx *= _inv_rD;

        It valit = val.linearView().begin();
        for (int j=0;j<n;++j,x0+=dxy,y0+=dy) {
            double x = x0;
            double y = y0;
            It valit = val.col(j).begin();
            for (int i=0;i<m;++i,x+=dx,y+=dyx) {
                double rsq = x*x + y*y;
                if (rsq > _maxRrD_sq) *valit++ = 0.;
                else *valit++ = _norm / pow_beta(1.+rsq, _beta);
            }
        }
    }

    void SBMoffat::SBMoffatImpl::fillKValue(tmv::MatrixView<std::complex<double> > val,
                                            double x0, double dx, double dxy,
                                            double y0, double dy, double dyx) const
    {
        dbg<<"SBMoffat fillKValue\n";
        dbg<<"x = "<<x0<<" + ix * "<<dx<<" + iy * "<<dxy<<std::endl;
        dbg<<"y = "<<y0<<" + ix * "<<dyx<<" + iy * "<<dy<<std::endl;
        assert(val.stepi() == 1);
        assert(val.canLinearize());
        const int m = val.colsize();
        const int n = val.rowsize();
        typedef tmv::VIt<std::complex<double>,1,tmv::NonConj> It;

        It valit(val.linearView().begin().getP());
        for (int j=0;j<n;++j,x0+=dxy,y0+=dy) {
            double x = x0;
            double y = y0;
            It valit(val.col(j).begin().getP(),1);
            for (int i=0;i<m;++i,x+=dx,y+=dyx) {
                double ksq = x*x + y*y;
                if (ksq > _ft.argMax()) *valit++ = 0.;
                else *valit++ = _ft(ksq);
            }
        }
    }

    // Set maxK to the value where the FT is down to maxk_threshold
    double SBMoffat::SBMoffatImpl::maxK() const 
    {
        // _maxK is determined during setupFT() as the last k value to have a  kValue > 1.e-3.
        setupFT();
        return _maxK;
    }

    // The amount of flux missed in a circle of radius pi/stepk should be at 
    // most alias_threshold of the flux.
    double SBMoffat::SBMoffatImpl::stepK() const
    {
        dbg<<"Find Moffat stepK\n";
        dbg<<"beta = "<<_beta<<std::endl;

        // The fractional flux out to radius R is (if not truncated)
        // 1 - (1+R^2)^(1-beta)
        // So solve (1+R^2)^(1-beta) = alias_threshold
        if (_beta <= 1.1) {
            // Then flux never converges (or nearly so), so just use truncation radius
            return M_PI / _maxR;
        } else {
            // Ignore the 1 in (1+R^2), so approximately:
            double R = std::pow(this->gsparams->alias_threshold, 0.5/(1.-_beta)) * _rD;
            dbg<<"R = "<<R<<std::endl;
            // If it is truncated at less than this, drop to that value.
            if (R > _maxR) R = _maxR;
            dbg<<"_maxR = "<<_maxR<<std::endl;
            dbg<<"R => "<<R<<std::endl;
            dbg<<"stepk = "<<(M_PI/R)<<std::endl;
            return M_PI / R;
        }
    }

    // Integrand class for the Hankel transform of Moffat
    class MoffatIntegrand : public std::unary_function<double,double>
    {
    public:
        MoffatIntegrand(double beta, double k, double (*pb)(double, double)) : 
            _beta(beta), _k(k), pow_beta(pb) {}
        double operator()(double r) const 
        { return r/pow_beta(1.+r*r, _beta)*j0(_k*r); }

    private:
        double _beta;
        double _k;
        double (*pow_beta)(double x, double beta);
    };

    void SBMoffat::SBMoffatImpl::setupFT() const
    {
        if (_ft.size() > 0) return;

        // Do a Hankel transform and store the results in a lookup table.

        double nn = _norm * 2.*M_PI * _rD_sq;

        // Along the way, find the last k that has a kValue > 1.e-3
        double maxK_val = this->gsparams->maxk_threshold * _flux;
        dbg<<"Looking for maxK_val = "<<maxK_val<<std::endl;
        // Keep going until at least 5 in a row have kvalues below kvalue_accuracy.
        // (It's oscillatory, so want to make sure not to stop at a zero crossing.)
        double thresh = this->gsparams->kvalue_accuracy * _flux;

        // These are dimensionless k values for doing the integral.
        double dk = 0.1;
        dbg<<"dk = "<<dk<<std::endl;
        int n_below_thresh = 0;
        // Don't go past k = 50
        for(double k=0.; k < 50; k += dk) {
            MoffatIntegrand I(_beta, k, pow_beta);
<<<<<<< HEAD
            double val = integ::int1d(I, 0., maxR,
                                      this->gsparams->integration_relerr, 
                                      this->gsparams->integration_abserr);
=======
            double val = integ::int1d(
                I, 0., _maxRrD, sbp::integration_relerr, sbp::integration_abserr);
>>>>>>> 3031580e
            val *= nn;

            double kreal = k * _inv_rD;
            xdbg<<"ft("<<kreal<<") = "<<val<<std::endl;
            _ft.addEntry( kreal*kreal, val );

            if (std::abs(val) > maxK_val) _maxK = kreal;

            if (std::abs(val) > thresh) n_below_thresh = 0;
            else ++n_below_thresh;
            if (n_below_thresh == 5) break;
        }
        dbg<<"maxK = "<<_maxK<<std::endl;
    }

    boost::shared_ptr<PhotonArray> SBMoffat::SBMoffatImpl::shoot(int N, UniformDeviate u) const
    {
        dbg<<"Moffat shoot: N = "<<N<<std::endl;
        dbg<<"Target flux = "<<getFlux()<<std::endl;
        // Moffat has analytic inverse-cumulative-flux function.
        boost::shared_ptr<PhotonArray> result(new PhotonArray(N));
        double fluxPerPhoton = _flux/N;
        for (int i=0; i<N; i++) {
#ifdef USE_COS_SIN
            // First get a point uniformly distributed on unit circle
            double theta = 2.*M_PI*u();
            double rsq = u(); // cumulative dist function P(<r) = r^2 for unit circle
#ifdef _GLIBCXX_HAVE_SINCOS
            // Most optimizing compilers will do this automatically, but just in case...
            double sint,cost;
            sincos(theta,&sint,&cost);
#else
            double cost = std::cos(theta);
            double sint = std::sin(theta);
#endif
            // Then map radius to the Moffat flux distribution
            double newRsq = std::pow(1. - rsq * _fluxFactor, 1. / (1. - _beta)) - 1.;
            double rFactor = _rD * std::sqrt(newRsq);
            result->setPhoton(i, rFactor*cost, rFactor*sint, fluxPerPhoton);
#else
            // First get a point uniformly distributed on unit circle
            double xu, yu, rsq;
            do {
                xu = 2.*u()-1.;
                yu = 2.*u()-1.;
                rsq = xu*xu+yu*yu;
            } while (rsq>=1. || rsq==0.);
            // Then map radius to the Moffat flux distribution
            double newRsq = std::pow(1. - rsq * _fluxFactor, 1. / (1. - _beta)) - 1.;
            double rFactor = _rD * std::sqrt(newRsq / rsq);
            result->setPhoton(i, rFactor*xu, rFactor*yu, fluxPerPhoton);
#endif
        }
        dbg<<"Moffat Realized flux = "<<result->getTotalFlux()<<std::endl;
        return result;
    }

}<|MERGE_RESOLUTION|>--- conflicted
+++ resolved
@@ -208,13 +208,8 @@
             // is probably appropriate here.)
             // (1+R^2)^-beta = kvalue_accuracy
             // And ignore the 1+ part of (1+R^2), so
-<<<<<<< HEAD
-            maxRrD = std::pow(this->gsparams->kvalue_accuracy,-1./(2.*_beta));
-            xdbg<<"Not truncate.  Calculated maxRrD = "<<maxRrD<<"\n";
-=======
-            _maxRrD = std::pow(sbp::kvalue_accuracy,-1./(2.*_beta));
+            _maxRrD = std::pow(this->gsparams->kvalue_accuracy,-1./(2.*_beta));
             xdbg<<"Not truncate.  Calculated maxRrD = "<<_maxRrD<<"\n";
->>>>>>> 3031580e
         }
 
         _FWHM = FWHMrD * _rD;
@@ -455,14 +450,9 @@
         // Don't go past k = 50
         for(double k=0.; k < 50; k += dk) {
             MoffatIntegrand I(_beta, k, pow_beta);
-<<<<<<< HEAD
-            double val = integ::int1d(I, 0., maxR,
+            double val = integ::int1d(I, 0., _maxRrD,
                                       this->gsparams->integration_relerr, 
                                       this->gsparams->integration_abserr);
-=======
-            double val = integ::int1d(
-                I, 0., _maxRrD, sbp::integration_relerr, sbp::integration_abserr);
->>>>>>> 3031580e
             val *= nn;
 
             double kreal = k * _inv_rD;
