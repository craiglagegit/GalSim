--- conflicted
+++ resolved
@@ -65,7 +65,6 @@
         return static_cast<const SBExponentialImpl&>(*_pimpl).getScaleRadius(); 
     }
 
-<<<<<<< HEAD
     const int MAX_EXPONENTIAL_INFO = 100;
 
     LRUCache<const GSParams*, ExponentialInfo>
@@ -74,30 +73,18 @@
     SBExponential::SBExponentialImpl::SBExponentialImpl(
         double r0, double flux, boost::shared_ptr<GSParams> gsparams) :
         SBProfileImpl(gsparams),
-        _flux(flux), _r0(r0), _r0_sq(r0*r0),
+        _flux(flux), _r0(r0), _r0_sq(_r0*_r0), _inv_r0(1./r0), _inv_r0_sq(_inv_r0*_inv_r0),
         _info(cache.get(this->gsparams.get()))
-=======
-    SBExponential::SBExponentialImpl::SBExponentialImpl(double r0, double flux) :
-        _flux(flux), _r0(r0), _r0_sq(_r0*_r0), _inv_r0(1./r0), _inv_r0_sq(_inv_r0*_inv_r0)
->>>>>>> 3031580e
     {
         // For large k, we clip the result of kValue to 0.
         // We do this when the correct answer is less than kvalue_accuracy.
         // (1+k^2 r0^2)^-1.5 = kvalue_accuracy
-<<<<<<< HEAD
-        _ksq_max = (std::pow(this->gsparams->kvalue_accuracy,-1./1.5)-1.) / _r0_sq;
-=======
-        _ksq_max = (std::pow(sbp::kvalue_accuracy,-1./1.5)-1.);
->>>>>>> 3031580e
+        _ksq_max = (std::pow(this->gsparams->kvalue_accuracy,-1./1.5)-1.);
 
         // For small k, we can use up to quartic in the taylor expansion to avoid the sqrt.
         // This is acceptable when the next term is less than kvalue_accuracy.
         // 35/16 (k^2 r0^2)^3 = kvalue_accuracy
-<<<<<<< HEAD
-        _ksq_min = std::pow(this->gsparams->kvalue_accuracy * 16./35., 1./3.) / _r0_sq;
-=======
-        _ksq_min = std::pow(sbp::kvalue_accuracy * 16./35., 1./3.);
->>>>>>> 3031580e
+        _ksq_min = std::pow(this->gsparams->kvalue_accuracy * 16./35., 1./3.):
 
         _flux_over_2pi = _flux / (2. * M_PI);
         _norm = _flux_over_2pi * _inv_r0_sq;
@@ -113,15 +100,9 @@
     }
 
     double SBExponential::SBExponentialImpl::maxK() const 
-<<<<<<< HEAD
-    { return _info->maxK() / _r0; }
+    { return _info->maxK() * _inv_r0; }
     double SBExponential::SBExponentialImpl::stepK() const 
-    { return _info->stepK() / _r0; }
-=======
-    { return SBExponential::_info.maxK() * _inv_r0; }
-    double SBExponential::SBExponentialImpl::stepK() const 
-    { return SBExponential::_info.stepK() * _inv_r0; }
->>>>>>> 3031580e
+    { return _info->stepK() * _inv_r0; }
 
     double SBExponential::SBExponentialImpl::xValue(const Position<double>& p) const
     {
