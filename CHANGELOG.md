Changes from v0.4 to current version:
------------------------------------

* Added document describing the operations being carried out by the lensing engine when it draws
  shears according to a user-specified power spectrum. (Issue #248)

* Added the ability to draw lensing shears and convergences self-consistently
  from the same input shear power spectrum.  (Issue #304)

* Added a utility that can take an input set of shears on a grid, and
  reconstruct the convergence.  (Issue #304)

* Added Shapelet class (sub-class of GSObject) for describing shapelet profiles. (Issue #350)

* Made various speed improvements related to drawing images, both in real and Fourier space. 
  (Issue #350)

* Changed `obj.draw()` to return the added_flux in addition to the image in parallel to existing
  behavior of `drawShoot`. (Issue #350)

* Added des module that add some DES-specific types and paves the way for adding similar modules
  for other telescopes/surveys.  Specifically, there are classes for the two ways that DES measures
  PSFs: DES_Shapelet and DES_PSFEx, demoed in examples/des.py and examples/des.yaml. (Issue #350)

* Enabled InputCatalog to read FITS catalogs. (Issue #350)

* Added FitsHeader class and config option. (Issue #350)

* Added the ability to read/write to a specific HDU rather than assuming the first hdu should 
<<<<<<< HEAD
  be used. (Issue #350)

* The `ImageCorrFunc` has been superseded by the `CorrelatedNoise`, which like the `GaussianNoise`,
  `PoissonNoise` etc. classes inherits from the `BaseNoise`.  The class contains all the correlation
  information represented by the `ImageCorrFunc`, as well as the random number generator required
  to apply noise (Issue #352).

* Similarly the get_COSMOS_CorrFunc() is replaced by the getCOSMOSNoise() function, which now 
  initializes a Noise model with a stored random number generator (Issue #352).

* A bug is fixed in the generation of correlated noise fields (Issue #352); formerly these
  erroneously had two-fold rotational symmetry.

* The correlated noise classes now have an applyWhiteningTo() method.  The purpose of this
  function is to add noise to images that contain correlated noise; the power spectrum of the added 
  noise is specifically designed to result in white (uncorrelated) noise in the final image (Issue
  #352).
=======
  be used. (Issue #350)
>>>>>>> 39e02130
<|MERGE_RESOLUTION|>--- conflicted
+++ resolved
@@ -27,7 +27,6 @@
 * Added FitsHeader class and config option. (Issue #350)
 
 * Added the ability to read/write to a specific HDU rather than assuming the first hdu should 
-<<<<<<< HEAD
   be used. (Issue #350)
 
 * The `ImageCorrFunc` has been superseded by the `CorrelatedNoise`, which like the `GaussianNoise`,
@@ -44,7 +43,4 @@
 * The correlated noise classes now have an applyWhiteningTo() method.  The purpose of this
   function is to add noise to images that contain correlated noise; the power spectrum of the added 
   noise is specifically designed to result in white (uncorrelated) noise in the final image (Issue
-  #352).
-=======
-  be used. (Issue #350)
->>>>>>> 39e02130
+  #352).