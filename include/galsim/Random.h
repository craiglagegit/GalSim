<<<<<<< HEAD
/** 
 * @file Random.h @brief Random-number-generator classes.
 * Pseudo-random-number generators with various parent distributions: uniform, Gaussian,
 * binomial, and Poisson.  
 *
 * Wraps Boost.Random classes in a way that lets us swap Boost RNG's without affecting
 * client code.
=======
/**
 * @file Random.h 
 * 
 * @brief Random-number-generator classes
 *
 * Pseudo-random-number generators with various parent distributions: uniform, Gaussian, binomial,
 * and Poisson, all living within the galsim namespace. 
 * 
 * Wraps Boost.Random classes in a way that lets us swap Boost RNG's without affecting client code.
>>>>>>> 16d762a5
 */

#ifndef RANDOM_H
#define RANDOM_H

// Variable defined to use a private copy of Boost.Random, modified to avoid any reference to 
// Boost.Random elements that might be on the local machine.
// Undefine this to use Boost.Random from the local distribution.
#define DIVERT_BOOST_RANDOM ///< Undefine this to use Boost.Random from the local distribution.

#include <sys/time.h>
#ifdef DIVERT_BOOST_RANDOM
#include "galsim/boost1_48_0.random/mersenne_twister.hpp"
#include "galsim/boost1_48_0.random/normal_distribution.hpp"
#include "galsim/boost1_48_0.random/binomial_distribution.hpp"
#include "galsim/boost1_48_0.random/poisson_distribution.hpp"
#include "galsim/boost1_48_0.random/uniform_real_distribution.hpp"
#else
#include "boost/random/mersenne_twister.hpp"
#include "boost/random/normal_distribution.hpp"
#include "boost/random/binomial_distribution.hpp"
#include "boost/random/poisson_distribution.hpp"
#include "boost/random/uniform_real_distribution.hpp"
#endif
namespace galsim {

    /**
<<<<<<< HEAD
     * @brief Pseudo-random number generator with uniform distribution in interval [0.,1.).
     *
     * UniformDeviate is foundation of the Random.h classes: other distributions take a
     * UniformDeviate as construction argument and execute some transformation of the distribution. 
     * Can be seeded with a long int, or by default will be seeded by the system microsecond 
     * counter.
     * Copy constructor and assignment operator are kept private since you probably do not want two
     * "random" number generators producing the same sequence of numbers in your code!
=======
     * @brief Pseudo-random number generator with uniform distribution in interval [0.,1.)
     * 
     * UniformDeviate is the foundation of the Random.h classes: other distributions take a
     * UniformDeviate as construction argument and execute some transformation of the
     * distribution. Can be seeded with a long int, or by default will be seeded by the system
     * microsecond counter. Copy constructor and assignment operator are kept private since you
     * probably do not want two "random" number generators producing the same sequence of numbers in
     * your code! 
>>>>>>> 16d762a5
     */
    class UniformDeviate 
    // Note that this class could be templated with the type of Boost.Random generator that
    // you want to use instead of mt19937
    {
    public:
<<<<<<< HEAD
        /** 
         * @brief Construct and seed a new UniformDeviate, using time of day as seed.
         *
         * Note that microsecond counter is the seed, so UniformDeviates constructed in rapid
         * succession will not be independent.
         */
        UniformDeviate(): urd(0.,1.) { seedtime(); } // seed with time

        /** 
         * @brief Construct and seed a new UniformDeviate, seeded with a specific number.
=======
        /**
         * @brief Construct and seed a new UniformDeviate, using time of day as seed
         *
         * Note that microsecond counter is the seed, so UniformDeviates constructed in rapid
         * succession will not be independent. 
         */
        UniformDeviate(): urd(0.,1.) { seedtime(); } // seed with time

        /**
         * @brief Construct and seed a new UniformDeviate, using time of day as seed
>>>>>>> 16d762a5
         *
         * @param[in] lseed A long-integer seed for the RNG.
         */
        UniformDeviate(const long lseed): urng(lseed), urd(0.,1.) {} //seed with specific number

<<<<<<< HEAD
        /** 
         * Draw a new random number from the distribution.
         *
         * @returns A uniform deviate in the interval [0.,1.).
         */
        double operator() () { return urd(urng); }

        /** 
         * @brief Cast to double draws a new random number from the distribution.
         *
	 * Cast operator allows you to simply use your UniformDeviate instance in arithmetic 
	 * assignments and every appearance will be replaced with a new deviate.
         * @returns A uniform deviate in the interval [0.,1.)
         */
        operator double() { return urd(urng); }

	/// @brief Re-seed the PRNG using current time.
        void seed() { seedtime(); }

	/** 
         * @brief Re-seed the PRNG using specified seed.
         *
         * @param lseed A long-integer seed for the RNG.
=======
        /**
         * @brief Draw a new random number from the distribution
         *
         * @return A uniform deviate in the interval [0.,1.)
         */
        double operator() () { return urd(urng); }

        /**
         * @brief Cast to double draws a new random number from the distribution
         *
         * Cast operator allows you to simply use your UniformDeviate instance in arithmetic
         * assignments and every appearance will be replaced with a new deviate.
         * @return A uniform deviate in the interval [0.,1.)
         */
        operator double() { return urd(urng); }

        /**
         * @brief Re-seed the PRNG using current time
         */
        void seed() { seedtime(); }
        
        /**
         * @brief Re-seed the PRNG using specified seed
         *
         * @param[in] lseed A long-integer seed for the RNG.
>>>>>>> 16d762a5
         */
        void seed(const long lseed) { urng.seed(lseed); }

    private:
        boost::mt19937 urng;
        boost::random::uniform_real_distribution<> urd;
<<<<<<< HEAD
	/// @brief Private routine to seed with microsecond counter from time-of-day structure.
=======

        /**
         * @brief Private routine to seed with microsecond counter from time-of-day structure.
         */
>>>>>>> 16d762a5
        void seedtime() 
        {
            struct timeval tp;
            gettimeofday(&tp,NULL);
            urng.seed(tp.tv_usec);
        }

<<<<<<< HEAD
	/// @brief Hide copy and assignment so users do not create duplicate (correlated!) RNG's.
	UniformDeviate(const UniformDeviate& rhs) {}

	/// @brief Hide copy and assignment so users do not create duplicate (correlated!) RNG's.
	void operator=(const UniformDeviate& rhs) {}
=======
        /**
         * @brief Hide copy and assignment so users do not create duplicate (correlated!) RNG's 
         */
        UniformDeviate(const UniformDeviate& rhs) {}

        /**
         * @brief Hide copy and assignment so users do not create duplicate (correlated!) RNG's
         */
        void operator=(const UniformDeviate& rhs) {}
>>>>>>> 16d762a5

        // make friends able to see the RNG without the distribution wrapper:
        friend class GaussianDeviate;
        friend class PoissonDeviate;
        friend class BinomialDeviate;

    };

<<<<<<< HEAD
    /** 
     * \@brief Pseudo-random number generator with Gaussian distribution.
     *
     * GaussianDeviate is constructed with reference to a UniformDeviate that will actually generate
     * the randoms, which are then transformed to Gaussian distribution with chosen mean and
     * standard deviation.
     * Copy constructor and assignment operator are kept private since you probably do not want two
     * "random" number generators producing the same sequence of numbers in your code!
     *
     *  Wraps the Boost.Random normal_distribution so that the parent UniformDeviate is given once 
     *  at construction, and copy/assignment are hidden.
     */
=======
    /**
     * @brief Pseudo-random number generator with Gaussian distribution
     *
     * GaussianDeviate is constructed with reference to a UniformDeviate that will actually generate
     * the randoms, which are then transformed to Gaussian distribution with chosen mean and
     * standard deviation. Copy constructor and assignment operator are kept private since you
     * probably do not want two "random" number generators producing the same sequence of numbers in
     * your code!
     */
    //  Wraps the Boost.Random normal_distribution so that
    // the parent UniformDeviate is given once at construction, and copy/assignment are hidden.
>>>>>>> 16d762a5
    class GaussianDeviate 
    {
    public:

<<<<<<< HEAD
        /** 
         * @brief Construct a new Gaussian-distributed RNG. 
         *
         * Constructor requires reference to a UniformDeviate that generates the randoms, which
         * are then transformed to a Gaussian distribution.
         * @param[in,out] u_ UniformDeviate that will be called to generate all randoms.
         * @param[in] mean   Mean of the output distribution (default `mean = 0.`).
         * @param[in] sigma  Standard deviation of the distribution (default `sigma = 1.`).
=======
        /**
         * @brief Construct a new Gaussian-distributed RNG 
         *
         * Constructor requires reference to a UniformDeviate that generates the randoms, which are
         * then transformed to Gaussian distribution. 
         * @param[in] u_ UniformDeviate that will be called to generate all randoms
         * @param[in] mean  Mean of the output distribution
         * @param[in] sigma Standard deviation of the distribution
>>>>>>> 16d762a5
         */
        GaussianDeviate(UniformDeviate& u_, double mean=0., double sigma=1.) : 
	    u(u_), normal(mean,sigma) {}

<<<<<<< HEAD
        /** 
         * @brief Draw a new random number from the distribution.
         *
         * @returns A Gaussian deviate with current mean and sigma.
         */
        double operator() () { return normal(u.urng); }

        /** 
         * @brief Cast to double draws a new random number from the distribution.
         *
	 * Cast operator allows you to simply use your GaussianDeviate instance in arithmetic 
	 * assignments and every appearance will be replaced with a new deviate.
         * @returns A Gaussian deviate with current mean and sigma.
         */
        operator double() { return normal(u.urng); }

	/** 
         * @brief Get current distribution mean.
	 *
	 * @returns Mean of distribution.
	 */
	double getMean() {return normal.mean();}

	/** 
         * @brief Get current distribution standard deviation.
	 *
	 * @returns Standard deviation of distribution.
	 */
	double getSigma() {return normal.sigma();}

	/** 
         * @brief Set current distribution mean.
	 *
	 * @param[in]  mean New mean for distribution
	 */
	void setMean(double mean) {
	  normal.param(boost::random::normal_distribution<>::param_type(mean,
								normal.sigma()));
	}

	/** 
         * @brief Set current distribution standard deviation
	 *
	 * @param[in] sigma New standard deviation for distribution.  Behavior for non-positive 
	 * value is undefined.
	 */
	void setSigma(double sigma) {
	  normal.param(boost::random::normal_distribution<>::param_type(normal.mean(),
								sigma));
	}
=======
        /**
         * @brief Draw a new random number from the distribution
         *
         * @return A Gaussian deviate with current mean and sigma
         */
        double operator() () { return normal(u.urng); }

        /**
         * @brief Cast to double draws a new random number from the distribution
         *
         * Cast operator allows you to simply use your GaussianDeviate instance in arithmetic
         * assignments and every appearance will be replaced with a new deviate. 
         * @return A Gaussian deviate with current mean and sigma
         */
        operator double() { return normal(u.urng); }

        /**
         * @brief Get current distribution mean
         *
         * @return Mean of distribution
         */
        double getMean() {return normal.mean();}
        
        /**
         * @brief Get current distribution standard deviation
         *
         * @return Standard deviation of distribution
         */
        double getSigma() {return normal.sigma();}

        /**
         * @brief Set current distribution mean
         *
         * @param[in] mean New mean for distribution
         */
        void setMean(double mean) {
            normal.param(boost::random::normal_distribution<>::param_type(mean,normal.sigma()));
        }

        /**
         * @brief Set current distribution standard deviation
         *
         * @param[in] sigma New standard deviation for distribution.  Behavior for non-positive
         * value is undefined. 
         */
        void setSigma(double sigma) {
            normal.param(boost::random::normal_distribution<>::param_type(normal.mean(),sigma));
        }
        
>>>>>>> 16d762a5
    private:

        UniformDeviate& u;
        boost::random::normal_distribution<> normal;

<<<<<<< HEAD
	/// @brief Hide copy and assignment so users do not create duplicate (correlated!) RNG's.
=======
        /**
         * @brief Hide copy and assignment so users do not create duplicate (correlated!) RNG's:
         */
>>>>>>> 16d762a5
        GaussianDeviate(const GaussianDeviate& rhs): u(rhs.u) {}

	/// @brief Hide copy and assignment so users do not create duplicate (correlated!) RNG's.
        void operator=(const GaussianDeviate& rhs) {}
    };

<<<<<<< HEAD

    /** 
     * @brief A Binomial deviate for N trials each of probability p.
     *
     * BinomialDeviate is constructed with reference to a UniformDeviate that will actually generate
     * the randoms, which are then transformed to Binomial distribution.  N is number of "coin 
     * flips," p is probability of "heads," and each call returns integer 0<=value<=N giving number
     * of heads.  Copy constructor and assignment operator are kept private since you probably do 
     * not want two "random" number generators producing the same sequence of numbers in your code!
=======
    
    /**
     * @brief A Binomial deviate for N trials each of probability p
     *
     * BinomialDeviate is constructed with reference to a UniformDeviate that will actually generate
     * the randoms, which are then transformed to Binomial distribution.  N is number of "coin
     * flips," p is probability of "heads," and each call returns integer 0<=value<=N giving number
     * of heads. Copy constructor and assignment operator are kept private since you probably do not
     * want two "random" number generators producing the same sequence of numbers in your code!
>>>>>>> 16d762a5
     */
    class BinomialDeviate 
    {
    public:

<<<<<<< HEAD
        /** 
         * @brief Construct a new binomial-distributed RNG 
         *
         * Constructor requires reference to a UniformDeviate that generates the randoms, which
         * are then transformed to Binomial distribution.
         * @param u_  UniformDeviate that will be called to generate all randoms.
         * @param N   Number of "coin flips" per trial (default `N = 1`).
         * @param p   Probability of success per coin flip (default `p = 0.5`).
         */
        BinomialDeviate(UniformDeviate& u_, const int N=1, const double p=0.5): 
	  u(u_), bd(N,p) {}

        /** 
         * @brief Draw a new random number from the distribution.
         *
         * @returns A binomial deviate with current N and p.
         */
        int operator()() { return bd(u.urng); }

        /** 
         * @brief Cast to int draws a new random number from the distribution.
         *
	 * Cast operator allows you to simply use your BinomialDeviate instance in arithmetic 
	 * assignments and every appearance will be replaced with a new deviate.
         * @returns A binomial deviate with current N and p.
         */
        operator int() { return bd(u.urng); }

	/** 
         * @brief Report current value of N.
	 *
	 * @returns Current value of N.
	 */
	int getN() {return bd.t();}

	/**
         * @brief Report current value of p.
	 *
	 * @returns Current value of p.
	 */
	double getP() {return bd.p();}

	/**
         * @brief Reset value of N.
	 *
	 * @param[in] N New value of N.
	 */
	void setN(int N) {
	    bd.param(boost::random::binomial_distribution<>::param_type(N,
								        bd.p()));
	}
	
        /** 
         * @brief Reset value of p.
	 *
	 * @param[in] p New value of p.
	 */
	void setP(double p) {
	    bd.param(boost::random::binomial_distribution<>::param_type(bd.t(),
									p));
	}
    private:
        UniformDeviate& u;
        boost::random::binomial_distribution<> bd;

	/// @brief Hide copy and assignment so users do not create duplicate (correlated!) RNG's.
        BinomialDeviate(const BinomialDeviate& rhs): u(rhs.u) {}

	/// @brief Hide copy and assignment so users do not create duplicate (correlated!) RNG's.
        void operator=(const BinomialDeviate& rhs) {}
    };

    /** 
     * @brief A Poisson deviate with specified mean.
     *
     * PoissonDeviate is constructed with reference to a UniformDeviate that will actually generate
     * the randoms, which are then transformed to Poisson distribution.  
     * Copy constructor and assignment operator are kept private since you probably do not want two
     * "random" number generators producing the same sequence of numbers in your code!
=======
        /**
         * @brief Construct a new binomial-distributed RNG
         *
         * Constructor requires reference to a UniformDeviate that generates the randoms, which are
         * then transformed to Binomial distribution. 
         * @param[in] u_ UniformDeviate that will be called to generate all randoms
         * @param[in] N Number of "coin flips" per trial
         * @param[in] p Probability of success per coin flip.
         */
        BinomialDeviate(UniformDeviate& u_, const int N=1, const double p=0.5): 
        u(u_), bd(N,p) {}

        /**
         * @brief Draw a new random number from the distribution
         *
         * @return A binomial deviate with current N and p
         */
        int operator()() { return bd(u.urng); }

        /**
         * @brief Cast to int draws a new random number from the distribution
         *
         * Cast operator allows you to simply use your BinomialDeviate instance in arithmetic
         * assignments and every appearance will be replaced with a new deviate. 
         * @return A binomial deviate with current N and p
         */
        operator int() { return bd(u.urng); }

        /**
         * @brief Report current value of N
         *
         * @return Current value of N
         */
        int getN() {return bd.t();}

        /**
         * @brief Report current value of p
         *
         * @return Current value of p
         */
        double getP() {return bd.p();}

        /**
         * @brief Reset value of N
         *
         * @param[in] N New value of N
         */
        void setN(int N) {
            bd.param(boost::random::binomial_distribution<>::param_type(N,bd.p()));
        }

        /**
         * @brief Reset value of p
         *
         * @param[in] p New value of p
         */
        void setP(double p) {
            bd.param(boost::random::binomial_distribution<>::param_type(bd.t(),p));
        }

    private:
        UniformDeviate& u;
        boost::random::binomial_distribution<> bd;
        /// Hide copy and assignment so users do not create duplicate (correlated!) RNG's:
        BinomialDeviate(const BinomialDeviate& rhs): u(rhs.u) {}
        /// Hide copy and assignment so users do not create duplicate (correlated!) RNG's:
        void operator=(const BinomialDeviate& rhs) {}
    };

    /**
     * @brief A Poisson deviate with specified mean
     *
     * PoissonDeviate is constructed with reference to a UniformDeviate that will actually generate
     * the randoms, which are then transformed to Poisson distribution.  Copy constructor and
     * assignment operator are kept private since you probably do not want two "random" number
     * generators producing the same sequence of numbers in your code!  
>>>>>>> 16d762a5
     */
    class PoissonDeviate 
    {
    public:

        /**
<<<<<<< HEAD
         * @brief Construct a new Poisson-distributed RNG. 
         *
         * Constructor requires reference to a UniformDeviate that generates the randoms, which
         * are then transformed to Poisson distribution.
         * @param[in] u_    UniformDeviate that will be called to generate all randoms.
         * @param[in] mean  Mean of the distribution (default `mean = 1.`).
         */
        PoissonDeviate(UniformDeviate& u_, const double mean=1.): u(u_), pd(mean)  {}

        /** 
         * @brief Draw a new random number from the distribution.
         *
         * @returns A Poisson deviate with current mean.
         */
        int operator()() { return pd(u.urng); }

        /** 
         * @brief Cast to int draws a new random number from the distribution.
         *
	 * Cast operator allows you to simply use your PoissonDeviate instance in arithmetic 
	 * assignments and every appearance will be replaced with a new deviate.
         * @returns A binomial deviate with current mean.
         */
        operator int() { return pd(u.urng); }

	/** 
         * @brief Report current distribution mean.
	 *
	 * @returns Current mean value.
	 */
	double getMean() {return pd.mean();}

        /** 
         * @brief Reset distribution mean.
	 *
	 * @param[in] mean New mean value.
	 */
	void setMean(double mean) {
	  pd.param(boost::random::poisson_distribution<>::param_type(mean));
	}
    private:
        UniformDeviate& u;
        boost::random::poisson_distribution<> pd;

	/// @brief Hide copy and assignment so users do not create duplicate (correlated!) RNG's.
        PoissonDeviate(const PoissonDeviate& rhs): u(rhs.u) {}

	/// @brief Hide copy and assignment so users do not create duplicate (correlated!) RNG's.
=======
         * @brief Construct a new Poisson-distributed RNG 
         *
         * Constructor requires reference to a UniformDeviate that generates the randoms, which are
         * then transformed to Poisson distribution. 
         * @param[in] u_ UniformDeviate that will be called to generate all randoms
         * @param[in] mean Mean of the distribution
         */
        PoissonDeviate(UniformDeviate& u_, const double mean=1.): u(u_), pd(mean)  {}

        /**
         * @brief Draw a new random number from the distribution
         *
         * @return A Poisson deviate with current mean
         */
        int operator()() { return pd(u.urng); }

        /**
         * @brief Cast to int draws a new random number from the distribution
         *
         * Cast operator allows you to simply use your PoissonDeviate instance in arithmetic
         * assignments and every appearance will be replaced with a new deviate. 
         * @return A binomial deviate with current mean
         */
        operator int() { return pd(u.urng); }

        /**
         * @brief Report current distribution mean
         * 
         * @return Current mean value
         */
        double getMean() {return pd.mean();}

        /**
         * @brief Reset distribution mean
         *
         * @param[in] mean New mean value
         */
        void setMean(double mean) {
            pd.param(boost::random::poisson_distribution<>::param_type(mean));
        }

    private:
        UniformDeviate& u;
        boost::random::poisson_distribution<> pd;
        /// Hide copy and assignment so users do not create duplicate (correlated!) RNG's:
        PoissonDeviate(const PoissonDeviate& rhs): u(rhs.u) {}
        /// Hide copy and assignment so users do not create duplicate (correlated!) RNG's:
>>>>>>> 16d762a5
        void operator=(const PoissonDeviate& rhs) {}
    };

}  // namespace galsim

#endif<|MERGE_RESOLUTION|>--- conflicted
+++ resolved
@@ -1,12 +1,3 @@
-<<<<<<< HEAD
-/** 
- * @file Random.h @brief Random-number-generator classes.
- * Pseudo-random-number generators with various parent distributions: uniform, Gaussian,
- * binomial, and Poisson.  
- *
- * Wraps Boost.Random classes in a way that lets us swap Boost RNG's without affecting
- * client code.
-=======
 /**
  * @file Random.h 
  * 
@@ -16,16 +7,16 @@
  * and Poisson, all living within the galsim namespace. 
  * 
  * Wraps Boost.Random classes in a way that lets us swap Boost RNG's without affecting client code.
->>>>>>> 16d762a5
  */
 
 #ifndef RANDOM_H
 #define RANDOM_H
 
-// Variable defined to use a private copy of Boost.Random, modified to avoid any reference to 
-// Boost.Random elements that might be on the local machine.
+// Variable defined to use a private copy of Boost.Random, modified
+// to avoid any reference to Boost.Random elements that might be on
+// the local machine.
 // Undefine this to use Boost.Random from the local distribution.
-#define DIVERT_BOOST_RANDOM ///< Undefine this to use Boost.Random from the local distribution.
+#define DIVERT_BOOST_RANDOM
 
 #include <sys/time.h>
 #ifdef DIVERT_BOOST_RANDOM
@@ -44,16 +35,6 @@
 namespace galsim {
 
     /**
-<<<<<<< HEAD
-     * @brief Pseudo-random number generator with uniform distribution in interval [0.,1.).
-     *
-     * UniformDeviate is foundation of the Random.h classes: other distributions take a
-     * UniformDeviate as construction argument and execute some transformation of the distribution. 
-     * Can be seeded with a long int, or by default will be seeded by the system microsecond 
-     * counter.
-     * Copy constructor and assignment operator are kept private since you probably do not want two
-     * "random" number generators producing the same sequence of numbers in your code!
-=======
      * @brief Pseudo-random number generator with uniform distribution in interval [0.,1.)
      * 
      * UniformDeviate is the foundation of the Random.h classes: other distributions take a
@@ -62,25 +43,12 @@
      * microsecond counter. Copy constructor and assignment operator are kept private since you
      * probably do not want two "random" number generators producing the same sequence of numbers in
      * your code! 
->>>>>>> 16d762a5
      */
     class UniformDeviate 
     // Note that this class could be templated with the type of Boost.Random generator that
     // you want to use instead of mt19937
     {
     public:
-<<<<<<< HEAD
-        /** 
-         * @brief Construct and seed a new UniformDeviate, using time of day as seed.
-         *
-         * Note that microsecond counter is the seed, so UniformDeviates constructed in rapid
-         * succession will not be independent.
-         */
-        UniformDeviate(): urd(0.,1.) { seedtime(); } // seed with time
-
-        /** 
-         * @brief Construct and seed a new UniformDeviate, seeded with a specific number.
-=======
         /**
          * @brief Construct and seed a new UniformDeviate, using time of day as seed
          *
@@ -91,37 +59,11 @@
 
         /**
          * @brief Construct and seed a new UniformDeviate, using time of day as seed
->>>>>>> 16d762a5
          *
          * @param[in] lseed A long-integer seed for the RNG.
          */
         UniformDeviate(const long lseed): urng(lseed), urd(0.,1.) {} //seed with specific number
 
-<<<<<<< HEAD
-        /** 
-         * Draw a new random number from the distribution.
-         *
-         * @returns A uniform deviate in the interval [0.,1.).
-         */
-        double operator() () { return urd(urng); }
-
-        /** 
-         * @brief Cast to double draws a new random number from the distribution.
-         *
-	 * Cast operator allows you to simply use your UniformDeviate instance in arithmetic 
-	 * assignments and every appearance will be replaced with a new deviate.
-         * @returns A uniform deviate in the interval [0.,1.)
-         */
-        operator double() { return urd(urng); }
-
-	/// @brief Re-seed the PRNG using current time.
-        void seed() { seedtime(); }
-
-	/** 
-         * @brief Re-seed the PRNG using specified seed.
-         *
-         * @param lseed A long-integer seed for the RNG.
-=======
         /**
          * @brief Draw a new random number from the distribution
          *
@@ -147,21 +89,16 @@
          * @brief Re-seed the PRNG using specified seed
          *
          * @param[in] lseed A long-integer seed for the RNG.
->>>>>>> 16d762a5
          */
         void seed(const long lseed) { urng.seed(lseed); }
 
     private:
         boost::mt19937 urng;
         boost::random::uniform_real_distribution<> urd;
-<<<<<<< HEAD
-	/// @brief Private routine to seed with microsecond counter from time-of-day structure.
-=======
 
         /**
          * @brief Private routine to seed with microsecond counter from time-of-day structure.
          */
->>>>>>> 16d762a5
         void seedtime() 
         {
             struct timeval tp;
@@ -169,13 +106,6 @@
             urng.seed(tp.tv_usec);
         }
 
-<<<<<<< HEAD
-	/// @brief Hide copy and assignment so users do not create duplicate (correlated!) RNG's.
-	UniformDeviate(const UniformDeviate& rhs) {}
-
-	/// @brief Hide copy and assignment so users do not create duplicate (correlated!) RNG's.
-	void operator=(const UniformDeviate& rhs) {}
-=======
         /**
          * @brief Hide copy and assignment so users do not create duplicate (correlated!) RNG's 
          */
@@ -185,7 +115,6 @@
          * @brief Hide copy and assignment so users do not create duplicate (correlated!) RNG's
          */
         void operator=(const UniformDeviate& rhs) {}
->>>>>>> 16d762a5
 
         // make friends able to see the RNG without the distribution wrapper:
         friend class GaussianDeviate;
@@ -194,20 +123,6 @@
 
     };
 
-<<<<<<< HEAD
-    /** 
-     * \@brief Pseudo-random number generator with Gaussian distribution.
-     *
-     * GaussianDeviate is constructed with reference to a UniformDeviate that will actually generate
-     * the randoms, which are then transformed to Gaussian distribution with chosen mean and
-     * standard deviation.
-     * Copy constructor and assignment operator are kept private since you probably do not want two
-     * "random" number generators producing the same sequence of numbers in your code!
-     *
-     *  Wraps the Boost.Random normal_distribution so that the parent UniformDeviate is given once 
-     *  at construction, and copy/assignment are hidden.
-     */
-=======
     /**
      * @brief Pseudo-random number generator with Gaussian distribution
      *
@@ -219,21 +134,10 @@
      */
     //  Wraps the Boost.Random normal_distribution so that
     // the parent UniformDeviate is given once at construction, and copy/assignment are hidden.
->>>>>>> 16d762a5
     class GaussianDeviate 
     {
     public:
 
-<<<<<<< HEAD
-        /** 
-         * @brief Construct a new Gaussian-distributed RNG. 
-         *
-         * Constructor requires reference to a UniformDeviate that generates the randoms, which
-         * are then transformed to a Gaussian distribution.
-         * @param[in,out] u_ UniformDeviate that will be called to generate all randoms.
-         * @param[in] mean   Mean of the output distribution (default `mean = 0.`).
-         * @param[in] sigma  Standard deviation of the distribution (default `sigma = 1.`).
-=======
         /**
          * @brief Construct a new Gaussian-distributed RNG 
          *
@@ -242,63 +146,10 @@
          * @param[in] u_ UniformDeviate that will be called to generate all randoms
          * @param[in] mean  Mean of the output distribution
          * @param[in] sigma Standard deviation of the distribution
->>>>>>> 16d762a5
          */
         GaussianDeviate(UniformDeviate& u_, double mean=0., double sigma=1.) : 
 	    u(u_), normal(mean,sigma) {}
 
-<<<<<<< HEAD
-        /** 
-         * @brief Draw a new random number from the distribution.
-         *
-         * @returns A Gaussian deviate with current mean and sigma.
-         */
-        double operator() () { return normal(u.urng); }
-
-        /** 
-         * @brief Cast to double draws a new random number from the distribution.
-         *
-	 * Cast operator allows you to simply use your GaussianDeviate instance in arithmetic 
-	 * assignments and every appearance will be replaced with a new deviate.
-         * @returns A Gaussian deviate with current mean and sigma.
-         */
-        operator double() { return normal(u.urng); }
-
-	/** 
-         * @brief Get current distribution mean.
-	 *
-	 * @returns Mean of distribution.
-	 */
-	double getMean() {return normal.mean();}
-
-	/** 
-         * @brief Get current distribution standard deviation.
-	 *
-	 * @returns Standard deviation of distribution.
-	 */
-	double getSigma() {return normal.sigma();}
-
-	/** 
-         * @brief Set current distribution mean.
-	 *
-	 * @param[in]  mean New mean for distribution
-	 */
-	void setMean(double mean) {
-	  normal.param(boost::random::normal_distribution<>::param_type(mean,
-								normal.sigma()));
-	}
-
-	/** 
-         * @brief Set current distribution standard deviation
-	 *
-	 * @param[in] sigma New standard deviation for distribution.  Behavior for non-positive 
-	 * value is undefined.
-	 */
-	void setSigma(double sigma) {
-	  normal.param(boost::random::normal_distribution<>::param_type(normal.mean(),
-								sigma));
-	}
-=======
         /**
          * @brief Draw a new random number from the distribution
          *
@@ -348,36 +199,20 @@
             normal.param(boost::random::normal_distribution<>::param_type(normal.mean(),sigma));
         }
         
->>>>>>> 16d762a5
     private:
 
         UniformDeviate& u;
         boost::random::normal_distribution<> normal;
 
-<<<<<<< HEAD
-	/// @brief Hide copy and assignment so users do not create duplicate (correlated!) RNG's.
-=======
         /**
          * @brief Hide copy and assignment so users do not create duplicate (correlated!) RNG's:
          */
->>>>>>> 16d762a5
         GaussianDeviate(const GaussianDeviate& rhs): u(rhs.u) {}
 
 	/// @brief Hide copy and assignment so users do not create duplicate (correlated!) RNG's.
         void operator=(const GaussianDeviate& rhs) {}
     };
 
-<<<<<<< HEAD
-
-    /** 
-     * @brief A Binomial deviate for N trials each of probability p.
-     *
-     * BinomialDeviate is constructed with reference to a UniformDeviate that will actually generate
-     * the randoms, which are then transformed to Binomial distribution.  N is number of "coin 
-     * flips," p is probability of "heads," and each call returns integer 0<=value<=N giving number
-     * of heads.  Copy constructor and assignment operator are kept private since you probably do 
-     * not want two "random" number generators producing the same sequence of numbers in your code!
-=======
     
     /**
      * @brief A Binomial deviate for N trials each of probability p
@@ -387,93 +222,11 @@
      * flips," p is probability of "heads," and each call returns integer 0<=value<=N giving number
      * of heads. Copy constructor and assignment operator are kept private since you probably do not
      * want two "random" number generators producing the same sequence of numbers in your code!
->>>>>>> 16d762a5
      */
     class BinomialDeviate 
     {
     public:
 
-<<<<<<< HEAD
-        /** 
-         * @brief Construct a new binomial-distributed RNG 
-         *
-         * Constructor requires reference to a UniformDeviate that generates the randoms, which
-         * are then transformed to Binomial distribution.
-         * @param u_  UniformDeviate that will be called to generate all randoms.
-         * @param N   Number of "coin flips" per trial (default `N = 1`).
-         * @param p   Probability of success per coin flip (default `p = 0.5`).
-         */
-        BinomialDeviate(UniformDeviate& u_, const int N=1, const double p=0.5): 
-	  u(u_), bd(N,p) {}
-
-        /** 
-         * @brief Draw a new random number from the distribution.
-         *
-         * @returns A binomial deviate with current N and p.
-         */
-        int operator()() { return bd(u.urng); }
-
-        /** 
-         * @brief Cast to int draws a new random number from the distribution.
-         *
-	 * Cast operator allows you to simply use your BinomialDeviate instance in arithmetic 
-	 * assignments and every appearance will be replaced with a new deviate.
-         * @returns A binomial deviate with current N and p.
-         */
-        operator int() { return bd(u.urng); }
-
-	/** 
-         * @brief Report current value of N.
-	 *
-	 * @returns Current value of N.
-	 */
-	int getN() {return bd.t();}
-
-	/**
-         * @brief Report current value of p.
-	 *
-	 * @returns Current value of p.
-	 */
-	double getP() {return bd.p();}
-
-	/**
-         * @brief Reset value of N.
-	 *
-	 * @param[in] N New value of N.
-	 */
-	void setN(int N) {
-	    bd.param(boost::random::binomial_distribution<>::param_type(N,
-								        bd.p()));
-	}
-	
-        /** 
-         * @brief Reset value of p.
-	 *
-	 * @param[in] p New value of p.
-	 */
-	void setP(double p) {
-	    bd.param(boost::random::binomial_distribution<>::param_type(bd.t(),
-									p));
-	}
-    private:
-        UniformDeviate& u;
-        boost::random::binomial_distribution<> bd;
-
-	/// @brief Hide copy and assignment so users do not create duplicate (correlated!) RNG's.
-        BinomialDeviate(const BinomialDeviate& rhs): u(rhs.u) {}
-
-	/// @brief Hide copy and assignment so users do not create duplicate (correlated!) RNG's.
-        void operator=(const BinomialDeviate& rhs) {}
-    };
-
-    /** 
-     * @brief A Poisson deviate with specified mean.
-     *
-     * PoissonDeviate is constructed with reference to a UniformDeviate that will actually generate
-     * the randoms, which are then transformed to Poisson distribution.  
-     * Copy constructor and assignment operator are kept private since you probably do not want two
-     * "random" number generators producing the same sequence of numbers in your code!
-=======
         /**
          * @brief Construct a new binomial-distributed RNG
          *
@@ -550,63 +303,12 @@
      * the randoms, which are then transformed to Poisson distribution.  Copy constructor and
      * assignment operator are kept private since you probably do not want two "random" number
      * generators producing the same sequence of numbers in your code!  
->>>>>>> 16d762a5
      */
     class PoissonDeviate 
     {
     public:
 
         /**
-<<<<<<< HEAD
-         * @brief Construct a new Poisson-distributed RNG. 
-         *
-         * Constructor requires reference to a UniformDeviate that generates the randoms, which
-         * are then transformed to Poisson distribution.
-         * @param[in] u_    UniformDeviate that will be called to generate all randoms.
-         * @param[in] mean  Mean of the distribution (default `mean = 1.`).
-         */
-        PoissonDeviate(UniformDeviate& u_, const double mean=1.): u(u_), pd(mean)  {}
-
-        /** 
-         * @brief Draw a new random number from the distribution.
-         *
-         * @returns A Poisson deviate with current mean.
-         */
-        int operator()() { return pd(u.urng); }
-
-        /** 
-         * @brief Cast to int draws a new random number from the distribution.
-         *
-	 * Cast operator allows you to simply use your PoissonDeviate instance in arithmetic 
-	 * assignments and every appearance will be replaced with a new deviate.
-         * @returns A binomial deviate with current mean.
-         */
-        operator int() { return pd(u.urng); }
-
-	/** 
-         * @brief Report current distribution mean.
-	 *
-	 * @returns Current mean value.
-	 */
-	double getMean() {return pd.mean();}
-
-        /** 
-         * @brief Reset distribution mean.
-	 *
-	 * @param[in] mean New mean value.
-	 */
-	void setMean(double mean) {
-	  pd.param(boost::random::poisson_distribution<>::param_type(mean));
-	}
-    private:
-        UniformDeviate& u;
-        boost::random::poisson_distribution<> pd;
-
-	/// @brief Hide copy and assignment so users do not create duplicate (correlated!) RNG's.
-        PoissonDeviate(const PoissonDeviate& rhs): u(rhs.u) {}
-
-	/// @brief Hide copy and assignment so users do not create duplicate (correlated!) RNG's.
-=======
          * @brief Construct a new Poisson-distributed RNG 
          *
          * Constructor requires reference to a UniformDeviate that generates the randoms, which are
@@ -654,7 +356,6 @@
         /// Hide copy and assignment so users do not create duplicate (correlated!) RNG's:
         PoissonDeviate(const PoissonDeviate& rhs): u(rhs.u) {}
         /// Hide copy and assignment so users do not create duplicate (correlated!) RNG's:
->>>>>>> 16d762a5
         void operator=(const PoissonDeviate& rhs) {}
     };
 
