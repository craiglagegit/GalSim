--- conflicted
+++ resolved
@@ -492,21 +492,16 @@
          * You should convolve the `SBProfile` with an `SBBox(dx)` in order to match what will be
          * produced by `drawShoot` onto an image with pixel scale `dx`.
          *
-<<<<<<< HEAD
          * @param[in] img         Image to draw on.
          * @param[in] N           Total number of photons to produce.
          * @param[in] ud          UniformDeviate to be used to draw photons from distribution.
          * @param[in] poissonFlux Set != 0 to allow total object flux scaling to vary according to 
          *                        Poisson statistics for `N` samples (default `poissonFlux = 0`).
          * @returns The number of photons that fell outside the Image bounds.
-=======
-         * @param[in] img Image to draw on.
-         * @param[in] N Total number of photons to produce.
-         *            N is input as a double so that very large values of N don't have to
-         *            worry about overflowing int on systems with a small MAX_INT.
-         *            Internally it will be rounded to the nearest integer.
-         * @param[in] ud UniformDeviate that will be used to draw photons from distribution.
->>>>>>> 4905d620
+         *
+         * Note: N is input as a double so that very large values of N don't have to
+         *       worry about overflowing int on systems with a small MAX_INT.
+         *       Internally it will be rounded to the nearest integer.
          */
         template <typename T>
         double drawShoot(ImageView<T> img, double N, UniformDeviate ud, int poissonFlux=0) const;
