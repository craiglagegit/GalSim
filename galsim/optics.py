--- conflicted
+++ resolved
@@ -163,11 +163,7 @@
     return (galsim.ImageViewD(np.ascontiguousarray(array.real.astype(np.float64))),
             galsim.ImageViewD(np.ascontiguousarray(array.imag.astype(np.float64))))
 
-<<<<<<< HEAD
-def psf(array_shape=(256, 256), dx=1., lam_over_D=2., defocus=0., astig1=0., astig2=0., coma1=0.,
-=======
 def psf(array_shape=(256, 256), dx=1., lam_over_diam=2., defocus=0., astig1=0., astig2=0., coma1=0.,
->>>>>>> 8311ce28
         coma2=0., spher=0., circular_pupil=True, obscuration=0., flux=1.):
     """@brief Return numpy array containing circular (default) or square pupil PSF with low-order
     aberrations.
@@ -206,11 +202,7 @@
     im = utilities.roll2d((ftwf * ftwf.conj()).real, (array_shape[0] / 2, array_shape[1] / 2)) 
     return im * (flux / (im.sum() * dx**2))
 
-<<<<<<< HEAD
-def psf_image(array_shape=(256, 256), dx=1., lam_over_D=2., defocus=0., astig1=0., astig2=0.,
-=======
 def psf_image(array_shape=(256, 256), dx=1., lam_over_diam=2., defocus=0., astig1=0., astig2=0.,
->>>>>>> 8311ce28
               coma1=0., coma2=0., spher=0., circular_pupil=True, obscuration=0., flux=1.):
     """@brief Return circular (default) or square pupil PSF with low-order aberrations as an
     ImageViewD.
