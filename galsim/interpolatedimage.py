# Copyright 2012, 2013 The GalSim developers:
# https://github.com/GalSim-developers
#
# This file is part of GalSim: The modular galaxy image simulation toolkit.
#
# GalSim is free software: you can redistribute it and/or modify
# it under the terms of the GNU General Public License as published by
# the Free Software Foundation, either version 3 of the License, or
# (at your option) any later version.
#
# GalSim is distributed in the hope that it will be useful,
# but WITHOUT ANY WARRANTY; without even the implied warranty of
# MERCHANTABILITY or FITNESS FOR A PARTICULAR PURPOSE.  See the
# GNU General Public License for more details.
#
# You should have received a copy of the GNU General Public License
# along with GalSim.  If not, see <http://www.gnu.org/licenses/>
#
"""@file interpolatedimage.py 

InterpolatedImage is a class that allows one to treat an image as a profile.
"""

import galsim
from galsim import GSObject


class InterpolatedImage(GSObject):
    """A class describing non-parametric profiles specified using an Image, which can be 
    interpolated for the purpose of carrying out transformations.

    The InterpolatedImage class is useful if you have a non-parametric description of an object as 
    an Image, that you wish to manipulate / transform using GSObject methods such as applyShear(),
    applyMagnification(), applyShift(), etc.  The input Image can be any BaseImage (i.e., Image,
    ImageView, or ConstImageView).  Note that when convolving an InterpolatedImage, the use of
    real-space convolution is not recommended, since it is typically a great deal slower than 
    Fourier-space convolution for this kind of object.

    The constructor needs to know how the Image was drawn: is it an Image of flux or of surface
    brightness?  Since our default for drawing Images using draw() and drawShoot() is that
    `normalization == 'flux'` (i.e., sum of pixel values equals the object flux), the default for 
    the InterpolatedImage class is to assume the same flux normalization.  However, the user can 
    specify 'surface brightness' normalization if desired, or alternatively, can instead specify 
    the desired flux for the object.

    If the input Image has a scale associated with it, then there is no need to specify an input
    scale `dx`.

    The user may optionally specify an interpolant, `x_interpolant`, for real-space manipulations
<<<<<<< HEAD
    (e.g., shearing, resampling).  If none is specified, then by default, a quintic interpolant is
    used.  The user may also choose to specify two quantities that can affect the Fourier space 
    convolution: the k-space interpolant (`k_interpolant`) and the amount of padding to include 
    around the original images (`pad_factor`).  The default values for `x_interpolant`,
    `k_interpolant`, and `pad_factor` were chosen based on the tests of branch #389 to reach good
    accuracy without being excessively slow.  Users should be particularly wary about changing 
    `k_interpolant` and `pad_factor` from the defaults without careful testing.  The user is given 
    complete freedom to choose interpolants and pad factors, and no warnings are raised when the 
    code is modified to choose some combination that is known to give significant error.  More 
    details can be found in devel/modules/finterp.pdf, especially table 1, in the GalSim 
    repository, and in comment 
    https://github.com/GalSim-developers/GalSim/issues/389#issuecomment-26166621 and following
    comments.  
    
=======
    (e.g., shearing, resampling).  If none is specified, then by default, a Quintic polynomial
    interpolant is used.  The user may also choose to specify two quantities that can affect the
    Fourier space convolution: the k-space interpolant (`k_interpolant`) and the amount of padding
    to include around the original images (`pad_factor`).  The default values for `x_interpolant`,
    `k_interpolant`, and `pad_factor` were chosen based on preliminary tests suggesting that they
    lead to a high degree of accuracy without being excessively slow.  Users should be particularly
    wary about changing `k_interpolant` and `pad_factor` from the defaults without careful testing.
    The user is given complete freedom to choose interpolants and pad factors, and no warnings are
    raised when the code is modified to choose some combination that is known to give significant
    error.  More details can be found in devel/modules/finterp.pdf, especially table 1, in the
    GalSim repository.

>>>>>>> 7229186c
    The user can choose to pad the image with a noise profile if desired.  To do so, specify
    the target size for the noise padding in `noise_pad_size`, and specify the kind of noise
    to use in `noise_pad`.  The `noise_pad` option may be a Gaussian random noise of some variance,
    or a Gaussian but correlated noise field that is specified either as a CorrelatedNoise 
    instance, an Image (from which a correlated noise model is derived), or a string (interpreted 
    as a filename containing an image to use for deriving a CorrelatedNoise).  The user can also 
    pass in a random number generator to be used for noise generation.  Finally, the user can pass 
    in a `pad_image` for deterministic image padding.

    By default, the InterpolatedImage recalculates the Fourier-space step and number of points to
    use for further manipulations, rather than using the most conservative possibility.  For typical
    objects representing galaxies and PSFs this can easily make the difference between several
    seconds (conservative) and 0.04s (recalculated).  However, the user can turn off this option,
    and may especially wish to do so when using images that do not contain a high S/N object - e.g.,
    images of noise fields.

    Initialization
    --------------
    
        >>> interpolated_image = galsim.InterpolatedImage(
                image, x_interpolant = None, k_interpolant = None, normalization = 'flux',
                dx = None, flux = None, pad_factor = 4., noise_pad_size = 0, noise_pad = 0.,
                use_cache = True, pad_image = None, rng = None, calculate_stepk = True,
                calculate_maxk = True, use_true_center = True, offset = None)

    Initializes interpolated_image as a galsim.InterpolatedImage() instance.

    For comparison of the case of padding with noise or zero when the image itself includes noise,
    compare `im1` and `im2` from the following code snippet (which can be executed from the
    examples/ directory):

        image = galsim.fits.read('data/147246.0_150.416558_1.998697_masknoise.fits')
        int_im1 = galsim.InterpolatedImage(image)
        int_im2 = galsim.InterpolatedImage(image, noise_pad='../tests/blankimg.fits')
        im1 = galsim.ImageF(1000,1000)
        im2 = galsim.ImageF(1000,1000)
        int_im1.draw(im1)
        int_im2.draw(im2)

    Examination of these two images clearly shows how padding with a correlated noise field that is
    similar to the one in the real data leads to a more reasonable appearance for the result when
    re-drawn at a different size.

    @param image           The Image from which to construct the object.
                           This may be either an Image (or ImageView) instance or a string
                           indicating a fits file from which to read the image.
    @param x_interpolant   Either an Interpolant2d (or Interpolant) instance or a string indicating
                           which real-space interpolant should be used.  Options are 'nearest',
                           'sinc', 'linear', 'cubic', 'quintic', or 'lanczosN' where N should be the
                           integer order to use. (Default `x_interpolant = galsim.Quintic()`)
    @param k_interpolant   Either an Interpolant2d (or Interpolant) instance or a string indicating
                           which k-space interpolant should be used.  Options are 'nearest', 'sinc',
                           'linear', 'cubic', 'quintic', or 'lanczosN' where N should be the integer
                           order to use.  We strongly recommend leaving this parameter at its
                           default value; see text above for details.  (Default `k_interpolant =
                           galsim.Quintic()`)
    @param normalization   Two options for specifying the normalization of the input Image:
                              "flux" or "f" means that the sum of the pixels is normalized
                                  to be equal to the total flux.
                              "surface brightness" or "sb" means that the pixels sample
                                  the surface brightness distribution at each location.
                              (Default `normalization = "flux"`)
    @param dx              If provided, use this as the pixel scale for the Image; this will
                           override the pixel scale stored by the provided Image, in any.  If `dx`
                           is `None`, then take the provided image's pixel scale.
                           (Default `dx = None`.)
    @param flux            Optionally specify a total flux for the object, which overrides the
                           implied flux normalization from the Image itself.
    @param pad_factor      Factor by which to pad the Image with zeros.  We strongly recommend 
                           leaving this parameter at its default value; see text above for details. 
                           (Default `pad_factor = 4`)
    @param noise_pad_size  If provided, the image will be padded out to this size (in arcsec) with 
                           the noise specified by `noise_pad`. This is important if you are 
                           planning to whiten the resulting image.  You want to make sure that the 
                           noise-padded image is larger than the postage stamp onto which you are 
                           drawing this object.  [Default `noise_pad_size = None`.]
    @param noise_pad       Noise properties to use when padding the original image with
                           noise.  This can be specified in several ways:
                               (a) as a float, which is interpreted as being a variance to use when
                                   padding with uncorrelated Gaussian noise; 
                               (b) as a galsim.CorrelatedNoise, which contains information about the
                                   desired noise power spectrum - any random number generator passed
                                   to the `rng` keyword will take precedence over that carried in an
                                   input galsim.CorrelatedNoise;
                               (c) as a galsim.Image of a noise field, which is used to calculate
                                   the desired noise power spectrum; or
                               (d) as a string which is interpreted as a filename containing an
                                   example noise field with the proper noise power spectrum.
                           It is important to keep in mind that the calculation of the correlation
                           function that is internally stored within a galsim.CorrelatedNoise is a 
                           non-negligible amount of overhead, so the recommended means of specifying
                           a correlated noise field for padding are (b) or (d).  In the case of (d),
                           if the same file is used repeatedly, then the `use_cache` keyword (see 
                           below) can be used to prevent the need for repeated 
                           galsim.CorrelatedNoise initializations.
                           (Default `noise_pad = 0.`, i.e., pad with zeros.)
    @param use_cache       Specify whether to cache noise_pad read in from a file to save having
                           to build a CorrelatedNoise object repeatedly from the same image.
                           (Default `use_cache = True`)
    @param rng             If padding by noise, the user can optionally supply the random noise
                           generator to use for drawing random numbers as `rng` (may be any kind of
                           `galsim.BaseDeviate` object).  Such a user-input random number generator
                           takes precedence over any stored within a user-input CorrelatedNoise 
                           instance (see the `noise_pad` param).
                           If `rng=None`, one will be automatically created, using the time as a
                           seed. (Default `rng = None`)
    @param pad_image       Image to be used for deterministically padding the original image.  This
                           can be specified in two ways:
                               (a) as a galsim.Image; or
                               (b) as a string which is interpreted as a filename containing an
                                   image to use.
                           The `pad_image` scale is ignored, and taken to be equal to that
                           of the `image`.
                           The user should be careful to ensure that the image used for padding has 
                           roughly zero mean.  The purpose of this keyword is to allow for a more 
                           flexible representation of some noise field around an object; if the 
                           user wishes to represent the sky level around an object, they should do 
                           that after they have drawn the final image instead.  
                           (Default `pad_image = None`.)
    @param calculate_stepk Specify whether to perform an internal determination of the extent of 
                           the object being represented by the InterpolatedImage; often this is 
                           useful in choosing an optimal value for the stepsize in the Fourier 
                           space lookup table.  
                           If you know a priori an appropriate maximum value for stepk, then 
                           you may also supply that here instead of a bool value, in which case
                           the stepk value is still calculated, but will not go above the
                           provided value. 
                           (Default `calculate_stepk = True`)
    @param calculate_maxk  Specify whether to perform an internal determination of the highest 
                           spatial frequency needed to accurately render the object being 
                           represented by the InterpolatedImage; often this is useful in choosing 
                           an optimal value for the extent of the Fourier space lookup table.
                           If you know a priori an appropriate maximum value for maxk, then 
                           you may also supply that here instead of a bool value, in which case
                           the maxk value is still calculated, but will not go above the
                           provided value. 
                           (Default `calculate_maxk = True`)
    @param use_true_center Similar to the same parameter in the GSObject.draw function, this
                           sets whether to use the true center of the provided image as the 
                           center of the profile (if `use_true_center=True`) or the nominal
                           center returned by `image.bounds.center()` (if `use_true_center=False`)
                           [Default `use_true_center = True`]
    @param offset          The location in the input image to use as the center of the profile.
                           This should be specified relative to the center of the input image 
                           (either the true center if use_true_center=True, or the nominal center 
                           if use_true_center=False).  [Default `offset = None`]
    @param gsparams        You may also specify a gsparams argument.  See the docstring for
                           galsim.GSParams using help(galsim.GSParams) for more information about
                           this option.

    Methods
    -------
    The InterpolatedImage is a GSObject, and inherits all of the GSObject methods (draw(),
    drawShoot(), applyShear() etc.) and operator bindings.
    """

    # Initialization parameters of the object, with type information
    _req_params = { 'image' : str }
    _opt_params = {
        'x_interpolant' : str ,
        'k_interpolant' : str ,
        'normalization' : str ,
        'dx' : float ,
        'flux' : float ,
        'pad_factor' : float ,
        'noise_pad_size' : float ,
        'noise_pad' : str ,
        'pad_image' : str ,
        'calculate_stepk' : bool ,
        'calculate_maxk' : bool ,
        'use_true_center' : bool
    }
    _single_params = []
    _takes_rng = True
    _cache_noise_pad = {}

    # --- Public Class methods ---
    def __init__(self, image, x_interpolant = None, k_interpolant = None, normalization = 'flux',
                 dx = None, flux = None, pad_factor = 4., noise_pad_size=0, noise_pad = 0.,
                 rng = None, pad_image = None, calculate_stepk=True, calculate_maxk=True,
                 use_cache=True, use_true_center=True, offset=None, gsparams=None):

        # first try to read the image as a file.  If it's not either a string or a valid
        # pyfits hdu or hdulist, then an exception will be raised, which we ignore and move on.
        try:
            image = galsim.fits.read(image)
        except:
            pass

        # make sure image is really an image and has a float type
        if not isinstance(image, galsim.BaseImageF) and not isinstance(image, galsim.BaseImageD):
            raise ValueError("Supplied image is not an image of floats or doubles!")

        # it must have well-defined bounds, otherwise seg fault in SBInterpolatedImage constructor
        if not image.bounds.isDefined():
            raise ValueError("Supplied image does not have bounds defined!")

        # check what normalization was specified for the image: is it an image of surface
        # brightness, or flux?
        if not normalization.lower() in ("flux", "f", "surface brightness", "sb"):
            raise ValueError(("Invalid normalization requested: '%s'. Expecting one of 'flux', "+
                              "'f', 'surface brightness', or 'sb'.") % normalization)

        # set up the interpolants if none was provided by user, or check that the user-provided ones
        # are of a valid type
        if x_interpolant is None:
            self.x_interpolant = galsim.InterpolantXY(galsim.Quintic(tol=1e-4))
        else:
            self.x_interpolant = galsim.utilities.convert_interpolant_to_2d(x_interpolant)
        if k_interpolant is None:
            self.k_interpolant = galsim.InterpolantXY(galsim.Quintic(tol=1e-4))
        else:
            self.k_interpolant = galsim.utilities.convert_interpolant_to_2d(k_interpolant)

        # Make sure we don't change the original image in anything we do to it here.
        # (e.g. set scale, etc.)
        image = image.view()

        # Check for input dx, and check whether Image already has one set.  At the end of this
        # code block, either an exception will have been raised, or the input image will have a
        # valid scale set.
        if dx is None:
            dx = image.scale
            if dx == 0:
                raise ValueError("No information given with Image or keywords about pixel scale!")
        else:
            if type(dx) != float:
                dx = float(dx)
            if dx <= 0.0:
                raise ValueError("dx may not be <= 0.0")
            image.scale = dx

        # Store the image as an attribute
        self.orig_image = image
        self.use_cache = use_cache

        # Set up the GaussianDeviate if not provided one, or check that the user-provided one is
        # of a valid type.
        if rng is None:
            if noise_pad: rng = galsim.BaseDeviate()
        elif not isinstance(rng, galsim.BaseDeviate):
            raise TypeError("rng provided to InterpolatedImage constructor is not a BaseDeviate")

        # Check that given pad_image is valid:
        if pad_image:
            if isinstance(pad_image, str):
                pad_image = galsim.fits.read(pad_image)
            if ( not isinstance(pad_image, galsim.BaseImageF) and 
                 not isinstance(pad_image, galsim.BaseImageD) ):
                raise ValueError("Supplied pad_image is not one of the allowed types!")

        # Check that the given noise_pad is valid:
        try:
            noise_pad = float(noise_pad)
        except:
            pass
        if isinstance(noise_pad, float):
            if noise_pad < 0.:
                raise ValueError("Noise variance cannot be negative!")
        # There are other options for noise_pad, the validity of which will be checked in
        # the helper function self.buildNoisePadImage()

        # This will be passed to SBInterpolatedImage, so make sure it is the right type.
        pad_factor = float(pad_factor)
        if pad_factor <= 0.:
            raise ValueError("Invalid pad_factor <= 0 in InterpolatedImage")

        # Make sure the image fits in the noise pad image:
        if noise_pad_size:
            import math
            # Convert from arcsec to pixels according to the image scale.
            noise_pad_size = int(math.ceil(noise_pad_size / image.scale))
            if noise_pad_size <= min(image.array.shape):
                # Don't need any noise padding in this case.
                noise_pad_size = 0
            elif noise_pad_size < max(image.array.shape):
                noise_pad_size = max(image.array.shape)

        # See if we need to pad out the image with either a pad_image or noise_pad
        if noise_pad_size:
            new_pad_image = self.buildNoisePadImage(noise_pad_size, noise_pad, rng)

            if pad_image:
                # if both noise_pad and pad_image are set, then we need to build up a larger
                # pad_image and place the given pad_image in the center.

                # We will change the bounds here, so make a new view to avoid modifying the 
                # input pad_image.
                pad_image = pad_image.view()  
                pad_image.setCenter(0,0)
                new_pad_image.setCenter(0,0)
                if new_pad_image.bounds.includes(pad_image.bounds):
                    new_pad_image[pad_image.bounds] = pad_image
                else:
                    new_pad_image = pad_image
            
            pad_image = new_pad_image

        elif pad_image:
            # Just make sure pad_image is the right type
            if ( isinstance(image, galsim.BaseImageF) and 
                 not isinstance(pad_image, galsim.BaseImageF) ):
                pad_image = galsim.ImageF(pad_image)
            elif ( isinstance(image, galsim.BaseImageD) and 
                   not isinstance(pad_image, galsim.BaseImageD) ):
                pad_image = galsim.ImageD(pad_image)

        # Now place the given image in the center of the padding image:
        if pad_image:
            pad_image.setCenter(0,0)
            image.setCenter(0,0)
            if pad_image.bounds.includes(image.bounds):
                pad_image[image.bounds] = image
            else:
                # If padding was smaller than original image, just use the original image.
                pad_image = image
        else:
            pad_image = image

        # Make the SBInterpolatedImage out of the image.
        sbinterpolatedimage = galsim.SBInterpolatedImage(
                pad_image, xInterp=self.x_interpolant, kInterp=self.k_interpolant,
                dx=dx, pad_factor=pad_factor, gsparams=gsparams)

        # GalSim cannot automatically know what stepK and maxK are appropriate for the 
        # input image.  So it is usually worth it to do a manual calculation here.
        if calculate_stepk:
            if calculate_stepk is True:
                sbinterpolatedimage.calculateStepK()
            else:
                # If not a bool, then value is max_stepk
                sbinterpolatedimage.calculateStepK(max_stepk=calculate_stepk)
        if calculate_maxk:
            if calculate_maxk is True:
                sbinterpolatedimage.calculateMaxK()
            else:
                # If not a bool, then value is max_maxk
                sbinterpolatedimage.calculateMaxK(max_maxk=calculate_maxk)

        # If the user specified a flux, then set to that flux value.
        if flux != None:
            if type(flux) != flux:
                flux = float(flux)
            sbinterpolatedimage.setFlux(flux)
        # If the user specified a flux normalization for the input Image, then since
        # SBInterpolatedImage works in terms of surface brightness, have to rescale the values to
        # get proper normalization.
        elif flux is None and normalization.lower() in ['flux','f'] and dx != 1.:
            sbinterpolatedimage.scaleFlux(1./(dx**2))
        # If the input Image normalization is 'sb' then since that is the SBInterpolated default
        # assumption, no rescaling is needed.

        # Initialize the SBProfile
        GSObject.__init__(self, sbinterpolatedimage)

        # Apply the offset, and possibly fix the centering for even-sized images
        # Note reverse=True, since we want to fix the center in the opposite sense of what the 
        # draw function does.
        prof = self._fix_center(image, dx, offset, use_true_center, reverse=True)
        GSObject.__init__(self, prof.SBProfile)


    def buildNoisePadImage(self, noise_pad_size, noise_pad, rng):
        """A helper function that builds the pad_image from the given noise_pad specification.
        """
        import numpy as np
        if isinstance(self.orig_image, galsim.BaseImageF):
            pad_image = galsim.ImageF(noise_pad_size, noise_pad_size)
        if isinstance(self.orig_image, galsim.BaseImageD):
            pad_image = galsim.ImageD(noise_pad_size, noise_pad_size)

        # Figure out what kind of noise to apply to the image
        if isinstance(noise_pad, float):
            noise = galsim.GaussianNoise(rng, sigma = np.sqrt(noise_pad))
        elif isinstance(noise_pad, galsim.correlatednoise._BaseCorrelatedNoise):
            noise = noise_pad.copy()
            if rng: # Let a user supplied RNG take precedence over that in user CN
                noise.setRNG(rng)
        elif isinstance(noise_pad,galsim.BaseImageF) or isinstance(noise_pad,galsim.BaseImageD):
            noise = galsim.CorrelatedNoise(rng, noise_pad)
        elif self.use_cache and noise_pad in InterpolatedImage._cache_noise_pad:
            noise = InterpolatedImage._cache_noise_pad[noise_pad]
            if rng:
                # Make sure that we are using a specified RNG by resetting that in this cached
                # CorrelatedNoise instance, otherwise preserve the cached RNG
                noise.setRNG(rng)
        elif isinstance(noise_pad, str):
            noise = galsim.CorrelatedNoise(rng, galsim.fits.read(noise_pad))
            if self.use_cache: 
                InterpolatedImage._cache_noise_pad[noise_pad] = noise
        else:
            raise ValueError(
                "Input noise_pad must be a float/int, a CorrelatedNoise, Image, or filename "+
                "containing an image to use to make a CorrelatedNoise!")
        # Add the noise
        pad_image.addNoise(noise)

        return pad_image
<|MERGE_RESOLUTION|>--- conflicted
+++ resolved
@@ -47,7 +47,6 @@
     scale `dx`.
 
     The user may optionally specify an interpolant, `x_interpolant`, for real-space manipulations
-<<<<<<< HEAD
     (e.g., shearing, resampling).  If none is specified, then by default, a quintic interpolant is
     used.  The user may also choose to specify two quantities that can affect the Fourier space 
     convolution: the k-space interpolant (`k_interpolant`) and the amount of padding to include 
@@ -62,20 +61,6 @@
     https://github.com/GalSim-developers/GalSim/issues/389#issuecomment-26166621 and following
     comments.  
     
-=======
-    (e.g., shearing, resampling).  If none is specified, then by default, a Quintic polynomial
-    interpolant is used.  The user may also choose to specify two quantities that can affect the
-    Fourier space convolution: the k-space interpolant (`k_interpolant`) and the amount of padding
-    to include around the original images (`pad_factor`).  The default values for `x_interpolant`,
-    `k_interpolant`, and `pad_factor` were chosen based on preliminary tests suggesting that they
-    lead to a high degree of accuracy without being excessively slow.  Users should be particularly
-    wary about changing `k_interpolant` and `pad_factor` from the defaults without careful testing.
-    The user is given complete freedom to choose interpolants and pad factors, and no warnings are
-    raised when the code is modified to choose some combination that is known to give significant
-    error.  More details can be found in devel/modules/finterp.pdf, especially table 1, in the
-    GalSim repository.
-
->>>>>>> 7229186c
     The user can choose to pad the image with a noise profile if desired.  To do so, specify
     the target size for the noise padding in `noise_pad_size`, and specify the kind of noise
     to use in `noise_pad`.  The `noise_pad` option may be a Gaussian random noise of some variance,
