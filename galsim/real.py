# Copyright 2012, 2013 The GalSim developers:
# https://github.com/GalSim-developers
#
# This file is part of GalSim: The modular galaxy image simulation toolkit.
#
# GalSim is free software: you can redistribute it and/or modify
# it under the terms of the GNU General Public License as published by
# the Free Software Foundation, either version 3 of the License, or
# (at your option) any later version.
#
# GalSim is distributed in the hope that it will be useful,
# but WITHOUT ANY WARRANTY; without even the implied warranty of
# MERCHANTABILITY or FITNESS FOR A PARTICULAR PURPOSE.  See the
# GNU General Public License for more details.
#
# You should have received a copy of the GNU General Public License
# along with GalSim.  If not, see <http://www.gnu.org/licenses/>
#
"""@file real.py
Functions for dealing with galsim.RealGalaxy objects and the catalogs that store their data.

The galsim.RealGalaxy uses images of galaxies from real astrophysical data (e.g. the Hubble Space
Telescope), along with a PSF model of the optical properties of the telescope that took these
images, to simulate new galaxy images with a different (must be larger) telescope PSF.  A 
description of the simulation method can be found in Section 5 of Mandelbaum et al. (2012; MNRAS, 
540, 1518), although note that the details of the implementation in Section 7 of that work are not 
relevant to the more recent software used here.

This module defines the RealGalaxyCatalog class, used to store all required information about a
real galaxy simulation training sample and accompanying PSF model.  For information about 
downloading GalSim-readable RealGalaxyCatalog data in FITS format, see the RealGalaxy Data Download
page on the GalSim Wiki: 
https://github.com/GalSim-developers/GalSim/wiki/RealGalaxy%20Data%20Download%20Page

The function simReal takes this information and uses it to simulate a (no-noise-added) image from 
some lower-resolution telescope.
"""


import galsim
import utilities
from galsim import GSObject


class RealGalaxy(GSObject):
    """A class describing real galaxies from some training dataset.  Has an SBConvolve in the
    SBProfile attribute.

    This class uses a catalog describing galaxies in some training data (for more details, see the
    RealGalaxyCatalog documentation) to read in data about realistic galaxies that can be used for
    simulations based on those galaxies.  Also included in the class is additional information that
    might be needed to make or interpret the simulations, e.g., the noise properties of the training
    data.

    The GSObject drawShoot method is unavailable for RealGalaxy instances.

    Initialization
    --------------
    
        real_galaxy = galsim.RealGalaxy(real_galaxy_catalog, index=None, id=None, random=False, 
                                        rng=None, x_interpolant=None, k_interpolant=None,
                                        flux=None, pad_factor = 0, noise_pad=False, pad_image=None,
                                        use_cache = True)

    This initializes real_galaxy with three InterpolatedImage objects (one for the deconvolved
    galaxy, and saved versions of the original HST image and PSF). Note that there are multiple
    keywords for choosing a galaxy; exactly one must be set.  In future we may add more such
    options, e.g., to choose at random but accounting for the non-constant weight factors
    (probabilities for objects to make it into the training sample).  Like other GSObjects, the
    RealGalaxy contains an SBProfile attribute which is an SBConvolve representing the deconvolved
    HST galaxy.

    Note that preliminary tests suggest that for optimal balance between accuracy and speed,
    `k_interpolant` and `pad_factor` should be kept at their default values.  The user should be
    aware that significant inaccuracy can result from using other combinations of these parameters;
    see devel/modules/finterp.pdf, especially table 1, in the GalSim repository.

    @param real_galaxy_catalog  A RealGalaxyCatalog object with basic information about where to
                                find the data, etc.
    @param index                Index of the desired galaxy in the catalog.
    @param id                   Object ID for the desired galaxy in the catalog.
    @param random               If true, then just select a completely random galaxy from the
                                catalog.
    @param rng                  A random number generator to use for selecting a random galaxy 
                                (may be any kind of BaseDeviate or None) and to use in generating
                                any noise field when padding.  This user-input random number
                                generator takes precedence over any stored within a user-input
                                CorrelatedNoise instance (see `noise_pad` param below).
    @param x_interpolant        Either an Interpolant2d (or Interpolant) instance or a string 
                                indicating which real-space interpolant should be used.  Options 
                                are 'nearest', 'sinc', 'linear', 'cubic', 'quintic', or 'lanczosN' 
                                where N should be the integer order to use. [default 
                                `x_interpolant = galsim.Lanczos(5,...)'].
    @param k_interpolant        Either an Interpolant2d (or Interpolant) instance or a string 
                                indicating which k-space interpolant should be used.  Options are 
                                'nearest', 'sinc', 'linear', 'cubic', 'quintic', or 'lanczosN' 
                                where N should be the integer order to use.  We strongly recommend
                                leaving this parameter at its default value; see text above for
                                details.  [default `k_interpolant = galsim.Quintic()'].
    @param flux                 Total flux, if None then original flux in galaxy is adopted without
                                change [default `flux = None`].
    @param pad_factor           Factor by which to pad the Image when creating the
                                InterpolatedImage; `pad_factor <= 0` results in the use of the
                                default value, 4.  We strongly recommend leaving this parameter at
                                its default value; see text above for details.
                                [Default `pad_factor = 0`.]
    @param noise_pad            When creating the SBProfile attribute for this GSObject, pad the
                                Interpolated image with zeros, or with noise of a level specified
                                in the training dataset?  There are several options here: 
                                    Use `noise_pad = False` if you wish to pad with zeros.
                                    Use `noise_pad = True` if you wish to pad with uncorrelated
                                        noise of the proper variance.
                                    Set `noise_pad` equal to a galsim.CorrelatedNoise, an Image, or
                                        a filename containing an Image of an example noise field
                                        that will be used to calculate the noise power spectrum and
                                        generate noise in the padding region.  Any random number
                                        generator passed to the `rng` keyword will take precedence
                                        over that carried in an input galsim.CorrelatedNoise.
                                In the last case, if the same file is used repeatedly, then use of
                                the `use_cache` keyword (see below) can be used to prevent the need
                                for repeated galsim.CorrelatedNoise initializations.
                                [default `noise_pad = False`]
    @param pad_image            Image to be used for deterministically padding the original image.
                                This can be specified in two ways:
                                   (a) as a galsim.Image; or
                                   (b) as a string which is interpreted as a filename containing an
                                       image to use.
                                The size of the image that is passed in is taken to specify the
                                amount of padding, and so the `pad_factor` keyword should be equal
                                to 1, i.e., no padding.  The `pad_image` scale is ignored, and taken
                                to be equal to that of the `image`. Note that `pad_image` can be
                                used together with `noise_pad`.  However, the user should be careful
                                to ensure that the image used for padding has roughly zero mean.
                                The purpose of this keyword is to allow for a more flexible
                                representation of some noise field around an object; if the user
                                wishes to represent the sky level around an object, they should do
                                that when they have drawn the final image instead.  (Default
                                `pad_image = None`.)
    @param use_cache            Specify whether to cache noise_pad read in from a file to save
                                having to build an CorrelatedNoise repeatedly from the same image.
                                (Default `use_cache = True`)
    @param gsparams             You may also specify a gsparams argument.  See the docstring for
                                galsim.GSParams using help(galsim.GSParams) for more information
                                about this option.

    Methods
    -------
    The RealGalaxy is a GSObject, and inherits all of the GSObject methods (draw(), applyShear(), 
    etc. except drawShoot() which is unavailable), and operator bindings.
    """

    # Initialization parameters of the object, with type information
    _req_params = {}
    _opt_params = { "x_interpolant" : str ,
                    "k_interpolant" : str,
                    "flux" : float ,
                    "pad_factor" : float,
                    "noise_pad" : str,
                    "pad_image" : str}
    _single_params = [ { "index" : int , "id" : str } ]
    _takes_rng = True
    _cache_noise_pad = {}
    _cache_variance = {}

    # --- Public Class methods ---
    def __init__(self, real_galaxy_catalog, index=None, id=None, random=False,
                 rng=None, x_interpolant=None, k_interpolant=None, flux=None, pad_factor=0,
                 noise_pad=False, pad_image=None, use_cache=True, gsparams=None):

        import pyfits
        import numpy as np

        # Code block below will be for galaxy selection; not all are currently implemented.  Each
        # option must return an index within the real_galaxy_catalog.        
        if index is not None:
            if id is not None or random is True:
                raise AttributeError('Too many methods for selecting a galaxy!')
            use_index = index
        elif id is not None:
            if random is True:
                raise AttributeError('Too many methods for selecting a galaxy!')
            use_index = real_galaxy_catalog._get_index_for_id(id)
        elif random is True:
            if rng is None:
                uniform_deviate = galsim.UniformDeviate()
            elif isinstance(rng, galsim.BaseDeviate):
                uniform_deviate = galsim.UniformDeviate(rng)
            else:
                raise TypeError("The rng provided to RealGalaxy constructor is not a BaseDeviate")
            use_index = int(real_galaxy_catalog.nobjects * uniform_deviate()) 
        else:
            raise AttributeError('No method specified for selecting a galaxy!')

        # read in the galaxy, PSF images; for now, rely on pyfits to make I/O errors.
        gal_image = real_galaxy_catalog.getGal(use_index)
        PSF_image = real_galaxy_catalog.getPSF(use_index)

        # RealGalaxy uses a different default interpolant than InterpolatedImage, so set it here.
        if x_interpolant is None:
            lan5 = galsim.Lanczos(5, conserve_flux=True, tol=1.e-4)
            x_interpolant = galsim.InterpolantXY(lan5)

        # save any other relevant information as instance attributes
        self.catalog_file = real_galaxy_catalog.file_name
        self.index = use_index
        self.pixel_scale = float(real_galaxy_catalog.pixel_scale[use_index])

        # handle noise-padding options
        try:
            noise_pad = galsim.config.value._GetBoolValue(noise_pad,'')
            # If it's a bool, set it to the correct noise level from the catalog.
            if noise_pad:
                noise_pad = float(real_galaxy_catalog.variance[use_index])
            else:
                noise_pad = 0.
        except:
            # If it's not a bool, or convertible to a bool, leave it alone.
            pass

        self.original_image = galsim.InterpolatedImage(
                gal_image, x_interpolant=x_interpolant, k_interpolant=k_interpolant,
                dx=self.pixel_scale, pad_factor=pad_factor, noise_pad=noise_pad, rng=rng,
                pad_image=pad_image, use_cache=use_cache, gsparams=gsparams)
        # If flux is None, leave flux as given by original image
        if flux != None:
            self.original_image.setFlux(flux)

        # also make the original PSF image, with far less fanfare: we don't need to pad with
        # anything interesting.
        self.original_PSF = galsim.InterpolatedImage(
            PSF_image, x_interpolant=x_interpolant, k_interpolant=k_interpolant, 
            flux=1.0, dx=self.pixel_scale, gsparams=gsparams)
        #self.original_PSF.setFlux(1.0)

        # Calculate the PSF "deconvolution" kernel
        psf_inv = galsim.Deconvolve(self.original_PSF, gsparams=gsparams)
<<<<<<< HEAD
        # Initialize the InterpolatedImage attribute
        GSObject.__init__(self, galsim.Convolve([self.original_image, psf_inv], gsparams=gsparams))
=======
        # Initialize the SBProfile attribute
        GSObject.__init__(
            self, galsim.Convolve([self.original_image, psf_inv], gsparams=gsparams))
>>>>>>> 764b216b

    def getHalfLightRadius(self):
        raise NotImplementedError("Half light radius calculation not implemented for RealGalaxy "
                                   +"objects.")


class RealGalaxyCatalog(object):
    """Class containing a catalog with information about real galaxy training data.

    The RealGalaxyCatalog class reads in and stores information about a specific training sample of
    realistic galaxies. We assume that all files containing the images (galaxies and PSFs) live in
    one directory; they could be individual files, or multiple HDUs of the same file.  Currently
    there is no functionality that lets this be a FITS data cube, because we assume that the object
    postage stamps will in general need to be different sizes depending on the galaxy size.  

    If only the catalog name (`'real_galaxy_catalog.fits'`) is specified, then the set of galaxy/PSF
    image files (e.g., `'real_galaxy_images_1.fits'`, `'real_galaxy_PSF_images_1.fits'`, etc.) are
    assumed to be in the directory as the catalog file (in the following example, in the current 
    working directory `./`):

        >>> my_rgc = galsim.RealGalaxyCatalog('real_galaxy_catalog.fits')

    If `image_dir` is specified, the set of galaxy/PSF image files is assumed to be in the
    subdirectory of where the catalog is (in the following example, `./images`):

        >>> my_rgc = galsim.RealGalaxyCatalog('real_galaxy_catalog.fits', image_dir='images')

    If the real galaxy catalog is in some far-flung directory, and the galaxy/PSF image files are in 
    its subdirectory, one only needs to specify the long directory name once:

        >>> file_name = '/data3/scratch/user_name/galsim/real_galaxy_data/real_galaxy_catalog.fits'
        >>> image_dir = 'images'
        >>> my_rgc = galsim.RealGalaxyCatalog(file_name, image_dir=image_dir)

    In the above case, the galaxy/PSF image files are in the directory 
    `/data3/scratch/user_name/galsim/real_galaxy_data/images/`.

    The above behavior is changed if the `image_dir` specifies a directory.  In this case, 
    `image_dir` is interpreted as the full path:

        >>> file_name = '/data3/scratch/user_name/galsim/real_galaxy_data/real_galaxy_catalog.fits'
        >>> image_dir = '/data3/scratch/user_name/galsim/real_galaxy_data/images'
        >>> my_rgc = galsim.RealGalaxyCatalog(file_name, image_dir=image_dir)

    When `dir` is specified without `image_dir` being specified, both the catalog and
    the set of galaxy/PSF images will be searched for under the directory `dir`:

        >>> catalog_dir = '/data3/scratch/user_name/galsim/real_galaxy_data'
        >>> file_name = 'real_galaxy_catalog.fits'
        >>> my_rgc = galsim.RealGalaxyCatalog(file_name, dir=catalog_dir)

    If the `image_dir` is specified in addition to `dir`, the catalog name is specified as 
    `dir/file_name`, while the galaxy/PSF image files will be searched for under `dir/image_dir`:

        >>> catalog_dir = '/data3/scratch/user_name/galsim/real_galaxy_data'
        >>> file_name = 'real_galaxy_catalog.fits'
        >>> image_dir = 'images'
        >>> my_rgc = galsim.RealGalaxyCatalog(file_name, image_dir=image_dir, dir=catalog_dir)

    To explore for the future: scaling with number of galaxies, adding more information as needed,
    and other i/o related issues.

    The GalSim repository currently contains an example catalog, in
    `GalSim/examples/data/real_galaxy_catalog_example.fits` (100 galaxies), along with the
    corresponding image data in other files (`real_galaxy_images.fits` and
    `real_galaxy_PSF_images.fits`) in that directory.  For information on how to download a larger
    sample of 26k training galaxies, see the RealGalaxy Data Download Page on the GalSim Wiki:
    https://github.com/GalSim-developers/GalSim/wiki/RealGalaxy%20Data%20Download%20Page

    @param file_name  The file containing the catalog.
    @param image_dir  If a string containing no `/`, it is the relative path from the location of
                      the catalog file to the directory containing the galaxy/PDF images.
                      If a path (a string containing `/`), it is the full path to the directory
                      containing the galaxy/PDF images.
    @param dir        The directory of catalog file (optional).
    @param preload    Whether to preload the header information. (default `preload = False`)
    """
    _req_params = { 'file_name' : str }
    _opt_params = { 'image_dir' : str , 'dir' : str, 'preload' : bool }
    _single_params = []
    _takes_rng = False

    # nobject_only is an intentionally undocumented kwarg that should be used only by
    # the config structure.  It indicates that all we care about is the nobjects parameter.
    # So skip any other calculations that might normally be necessary on construction.
    def __init__(self, file_name, image_dir=None, dir=None, preload=False, nobjects_only=False):
        import os
        # First build full file_name
        if dir is None:
            self.file_name = file_name
            if image_dir == None:
                self.image_dir = os.path.dirname(file_name)
            elif os.path.dirname(image_dir) == '':
                self.image_dir = os.path.join(os.path.dirname(self.file_name),image_dir)
            else:
                self.image_dir = image_dir
        else:
            self.file_name = os.path.join(dir,file_name)
            if image_dir == None:
                self.image_dir = dir
            else:
                self.image_dir = os.path.join(dir,image_dir)
        if not os.path.isdir(self.image_dir):
            raise RuntimeError(self.image_dir+' directory does not exist!')

        import pyfits
        cat = pyfits.getdata(self.file_name)
        self.nobjects = len(cat) # number of objects in the catalog
        if nobjects_only: return  # Exit early if that's all we needed.
        ident = cat.field('ident') # ID for object in the training sample
        # We want to make sure that the ident array contains all strings.
        # Strangely, ident.astype(str) produces a string with each element == '1'.
        # Hence this way of doing the conversion:
        self.ident = [ "%s"%val for val in ident ]
        self.gal_file_name = cat.field('gal_filename') # file containing the galaxy image
        self.PSF_file_name = cat.field('PSF_filename') # file containing the PSF image
        self.gal_hdu = cat.field('gal_hdu') # HDU containing the galaxy image
        self.PSF_hdu = cat.field('PSF_hdu') # HDU containing the PSF image
        self.pixel_scale = cat.field('pixel_scale') # pixel scale for image (could be different
        # if we have training data from other datasets... let's be general here and make it a 
        # vector in case of mixed training set)
        self.variance = cat.field('noise_variance') # noise variance for image
        self.mag = cat.field('mag')   # apparent magnitude
        self.band = cat.field('band') # bandpass in which apparent mag is measured, e.g., F814W
        self.weight = cat.field('weight') # weight factor to account for size-dependent
                                          # probability

        self.preloaded = False
        self.do_preload = preload

        # eventually I think we'll want information about the training dataset, 
        # i.e. (dataset, ID within dataset)
        # also note: will be adding bits of information, like noise properties and galaxy fit params

    def _get_index_for_id(self, id):
        """Internal function to find which index number corresponds to the value ID in the ident 
        field.
        """
        # Just to be completely consistent, convert id to a string in the same way we
        # did above for the ident array:
        id = "%s"%id
        if id in self.ident:
            return self.ident.index(id)
        else:
            raise ValueError('ID %s not found in list of IDs'%id)

    def preload(self):
        """Preload the files into memory.
        
        There are memory implications to this, so we don't do this by default.  However, it can be 
        a big speedup if memory isn't an issue.  Especially if many (or all) of the images are 
        stored in the same file as different HDUs.
        """
        import pyfits
        import os
        self.preloaded = True
        self.loaded_files = {}
        for file_name in self.gal_file_name:
            if file_name not in self.loaded_files:
                full_file_name = os.path.join(self.image_dir,file_name)
                self.loaded_files[file_name] = pyfits.open(full_file_name)
        for file_name in self.PSF_file_name:
            if file_name not in self.loaded_files:
                full_file_name = os.path.join(self.image_dir,file_name)
                self.loaded_files[file_name] = pyfits.open(full_file_name)

    def getGal(self, i):
        """Returns the galaxy at index `i` as an ImageViewD object.
        """
        if i >= len(self.gal_file_name):
            raise IndexError(
                'index %d given to getGal is out of range (0..%d)'%(i,len(self.gal_file_name)-1))
        import pyfits
        import os
        import numpy
        if self.do_preload and not self.preloaded:
            self.preload()
        if self.preloaded:
            array = self.loaded_files[self.gal_file_name[i]][self.gal_hdu[i]].data
        else:
            file_name = os.path.join(self.image_dir,self.gal_file_name[i])
            array = pyfits.getdata(file_name,self.gal_hdu[i])
        return galsim.ImageViewD(numpy.ascontiguousarray(array.astype(numpy.float64)))

    def getPSF(self, i):
        """Returns the PSF at index `i` as an ImageViewD object.
        """
        if i >= len(self.PSF_file_name):
            raise IndexError(
                'index %d given to getPSF is out of range (0..%d)'%(i,len(self.PSF_file_name)-1))
        import pyfits
        import os
        import numpy
        if self.do_preload and not self.preloaded:
            self.preload()
        if self.preloaded:
            array = self.loaded_files[self.PSF_file_name[i]][self.PSF_hdu[i]].data
        else:
            file_name = os.path.join(self.image_dir,self.PSF_file_name[i])
            array = pyfits.getdata(file_name,self.PSF_hdu[i])
        return galsim.ImageViewD(numpy.ascontiguousarray(array.astype(numpy.float64)))


def simReal(real_galaxy, target_PSF, target_pixel_scale, g1=0.0, g2=0.0, rotation_angle=None, 
            rand_rotate=True, rng=None, target_flux=1000.0, image=None):
    """Function to simulate images (no added noise) from real galaxy training data.

    This function takes a RealGalaxy from some training set, and manipulates it as needed to 
    simulate a (no-noise-added) image from some lower-resolution telescope.  It thus requires a
    target PSF (which could be an image, or one of our base classes) that represents all PSF 
    components including the pixel response, and a target pixel scale.  

    The default rotation option is to impose a random rotation to make irrelevant any real shears 
    in the galaxy training data (optionally, the RNG can be supplied).  This default can be turned 
    off by setting `rand_rotate = False` or by requesting a specific rotation angle using the
    `rotation_angle` keyword, in which case `rand_rotate` is ignored.

    Optionally, the user can specify a shear (default 0).  Finally, they can specify a flux 
    normalization for the final image, default 1000.

    @param real_galaxy         The RealGalaxy object to use, not modified in generating the
                               simulated image.
    @param target_PSF          The target PSF, either one of our base classes or an ImageView/Image.
    @param target_pixel_scale  The pixel scale for the final image, in arcsec.
    @param g1                  First component of shear to impose (components defined with respect
                               to pixel coordinates), default `g1 = 0.`
    @param g2                  Second component of shear to impose, default `g2 = 0.`
    @param rotation_angle      Angle by which to rotate the galaxy (must be a galsim.Angle 
                               instance).
    @param rand_rotate         If `rand_rotate = True` (default) then impose a random rotation on 
                               the training galaxy; this is ignored if `rotation_angle` is set.
    @param rng                 A random number generator to use for selection of the random 
                               rotation angle. (optional, may be any kind of galsim.BaseDeviate 
                               or None)
    @param target_flux         The target flux in the output galaxy image, default 
                               `target_flux = 1000.`
    @param image               As with the GSObject.draw() function, if an image is provided,
                               then it will be used and returned.
                               If `image=None`, then an appropriately sized image will be created.
    @return A simulated galaxy image.  The input RealGalaxy is unmodified. 
    """
    # do some checking of arguments
    if not isinstance(real_galaxy, galsim.RealGalaxy):
        raise RuntimeError("Error: simReal requires a RealGalaxy!")
    for Class in galsim.Image.itervalues():
        if isinstance(target_PSF, Class):
            lan5 = galsim.Lanczos(5, conserve_flux = True, tol = 1.e-4)
            interp2d = galsim.InterpolantXY(lan5)
            target_PSF = galsim.InterpolatedImage(
                target_PSF.view(), x_interpolant=interp2d, dx = target_pixel_scale)
            break
    for Class in galsim.ImageView.itervalues():
        if isinstance(target_PSF, Class):
            lan5 = galsim.Lanczos(5, conserve_flux = True, tol = 1.e-4)
            interp2d = galsim.InterpolantXY(lan5)
            target_PSF = galsim.InterpolatedImage(target_PSF,
                                                  x_interpolant=interp2d,
                                                  dx=target_pixel_scale)
            break
    if isinstance(target_PSF, galsim.GSObject):
        target_PSF = target_PSF.SBProfile
    if not isinstance(target_PSF, galsim.SBProfile):
        raise RuntimeError("Error: target PSF is not an Image, ImageView, SBProfile, or GSObject!")
    if rotation_angle != None and not isinstance(rotation_angle, galsim.Angle):
        raise RuntimeError("Error: specified rotation angle is not an Angle instance!")
    if (target_pixel_scale < real_galaxy.pixel_scale):
        import warnings
        message = "Warning: requested pixel scale is higher resolution than original!"
        warnings.warn(message)
    import math # needed for pi, sqrt below
    g = math.sqrt(g1**2 + g2**2)
    if g > 1:
        raise RuntimeError("Error: requested shear is >1!")

    # make sure target PSF is normalized
    target_PSF.setFlux(1.0)

    real_galaxy_copy = real_galaxy.copy()

    # rotate
    if rotation_angle != None:
        real_galaxy_copy.applyRotation(rotation_angle)
    elif rotation_angle == None and rand_rotate == True:
        if rng == None:
            uniform_deviate = galsim.UniformDeviate()
        elif isinstance(rng,galsim.BaseDeviate):
            uniform_deviate = galsim.UniformDeviate(rng)
        else:
            raise TypeError("The rng provided to drawShoot is not a BaseDeviate")
        rand_angle = galsim.Angle(math.pi*uniform_deviate(), galsim.radians)
        real_galaxy_copy.applyRotation(rand_angle)

    # set fluxes
    real_galaxy_copy.setFlux(target_flux)

    # shear
    if (g1 != 0.0 or g2 != 0.0):
        real_galaxy_copy.applyShear(g1=g1, g2=g2)

    # convolve, resample
    out_gal = galsim.Convolve([real_galaxy_copy, galsim.GSObject(target_PSF)])
    image = out_gal.draw(image=image, dx = target_pixel_scale)

    # return simulated image
    return image<|MERGE_RESOLUTION|>--- conflicted
+++ resolved
@@ -234,14 +234,8 @@
 
         # Calculate the PSF "deconvolution" kernel
         psf_inv = galsim.Deconvolve(self.original_PSF, gsparams=gsparams)
-<<<<<<< HEAD
-        # Initialize the InterpolatedImage attribute
+        # Initialize the SBProfile attribute
         GSObject.__init__(self, galsim.Convolve([self.original_image, psf_inv], gsparams=gsparams))
-=======
-        # Initialize the SBProfile attribute
-        GSObject.__init__(
-            self, galsim.Convolve([self.original_image, psf_inv], gsparams=gsparams))
->>>>>>> 764b216b
 
     def getHalfLightRadius(self):
         raise NotImplementedError("Half light radius calculation not implemented for RealGalaxy "
