# Copyright 2012, 2013 The GalSim developers:
# https://github.com/GalSim-developers
#
# This file is part of GalSim: The modular galaxy image simulation toolkit.
#
# GalSim is free software: you can redistribute it and/or modify
# it under the terms of the GNU General Public License as published by
# the Free Software Foundation, either version 3 of the License, or
# (at your option) any later version.
#
# GalSim is distributed in the hope that it will be useful,
# but WITHOUT ANY WARRANTY; without even the implied warranty of
# MERCHANTABILITY or FITNESS FOR A PARTICULAR PURPOSE.  See the
# GNU General Public License for more details.
#
# You should have received a copy of the GNU General Public License
# along with GalSim.  If not, see <http://www.gnu.org/licenses/>
#

import galsim

def BuildImages(nimages, config, logger=None, image_num=0, obj_num=0, nproc=1,
                make_psf_image=False, make_weight_image=False, make_badpix_image=False):
    """
    Build a number of postage stamp images as specified by the config dict.

    @param nimages             How many images to build.
    @param config              A configuration dict.
    @param logger              If given, a logger object to log progress.
    @param image_num           If given, the current image_num (default = 0)
    @param obj_num             If given, the current obj_num (default = 0)
    @param nproc               How many processes to use.
    @param make_psf_image      Whether to make psf_image.
    @param make_weight_image   Whether to make weight_image.
    @param make_badpix_image   Whether to make badpix_image.

    @return (images, psf_images, weight_images, badpix_images)  (All in tuple are lists)
    """
    import time
    def worker(input, output):
        for (kwargs, config, image_num, obj_num, nim, info) in iter(input.get, 'STOP'):
            results = []
            # Make new copies of config and kwargs so we can update them without
            # clobbering the versions for other tasks on the queue.
            import copy
            kwargs1 = copy.copy(kwargs)
            config1 = copy.deepcopy(config)
            for i in range(nim):
                t1 = time.time()
                kwargs1['config'] = config1
                kwargs1['image_num'] = image_num + i
                kwargs1['obj_num'] = obj_num
                im = BuildImage(**kwargs1)
                obj_num += galsim.config.GetNObjForImage(config, image_num+i)
                t2 = time.time()
                results.append( [im[0], im[1], im[2], im[3], t2-t1 ] )
            output.put( (results, info, current_process().name) )
    
    # The kwargs to pass to BuildImage
    kwargs = {
        'make_psf_image' : make_psf_image,
        'make_weight_image' : make_weight_image,
        'make_badpix_image' : make_badpix_image
    }
    # Apparently the logger isn't picklable, so can't send that as an arg.

    if nproc > nimages:
        if logger:
            logger.warn(
                "Trying to use more processes than images: output.nproc=%d, "%nproc +
                "nimages=%d.  Reducing nproc to %d."%(nimages,nimages))
        nproc = nimages

    if nproc <= 0:
        # Try to figure out a good number of processes to use
        try:
            from multiprocessing import cpu_count
            ncpu = cpu_count()
            if ncpu > nimages:
                nproc = nimages
            else:
                nproc = ncpu
            if logger:
                logger.info("ncpu = %d.  Using %d processes",ncpu,nproc)
        except:
            if logger:
                logger.warn("config.output.nproc <= 0, but unable to determine number of cpus.")
            nproc = 1
            if logger:
                logger.info("Unable to determine ncpu.  Using %d processes",nproc)
 
    if nproc > 1:
        from multiprocessing import Process, Queue, current_process

        # Initialize the images list to have the correct size.
        # This is important here, since we'll be getting back images in a random order,
        # and we need them to go in the right places (in order to have deterministic
        # output files).  So we initialize the list to be the right size.
        images = [ None for i in range(nimages) ]
        psf_images = [ None for i in range(nimages) ]
        weight_images = [ None for i in range(nimages) ]
        badpix_images = [ None for i in range(nimages) ]

        # Number of images to do in each task:
        # At most nimages / nproc.
        # At least 1 normally, but number in Ring if doing a Ring test
        # Shoot for gemoetric mean of these two.
        max_nim = nimages / nproc
        min_nim = 1
        #print 'gal' in config
        if ( ('image' not in config or 'type' not in config['image'] or 
                 config['image']['type'] == 'Single') and
             'gal' in config and isinstance(config['gal'],dict) and 'type' in config['gal'] and
             config['gal']['type'] == 'Ring' and 'num' in config['gal'] ):
            min_nim = galsim.config.ParseValue(config['gal'], 'num', config, int)[0]
            #print 'Found ring: num = ',min_nim
        if max_nim < min_nim: 
            nim_per_task = min_nim
        else:
            import math
            # This formula keeps nim a multiple of min_nim, so Rings are intact.
            nim_per_task = min_nim * int(math.sqrt(float(max_nim) / float(min_nim)))
        #print 'nim_per_task = ',nim_per_task

        # Set up the task list
        task_queue = Queue()
        for k in range(0,nimages,nim_per_task):
            # Send kwargs, config, im_num, nim, k
            if k + nim_per_task > nimages:
                task_queue.put( ( kwargs, config, image_num+k, obj_num, nimages-k, k ) )
            else:
                task_queue.put( ( kwargs, config, image_num+k, obj_num, nim_per_task, k ) )
            for i in range(nim_per_task):
                obj_num += galsim.config.GetNObjForImage(config, image_num+k+i)

        # Run the tasks
        # Each Process command starts up a parallel process that will keep checking the queue 
        # for a new task. If there is one there, it grabs it and does it. If not, it waits 
        # until there is one to grab. When it finds a 'STOP', it shuts down. 
        done_queue = Queue()
        p_list = []
        for j in range(nproc):
            p = Process(target=worker, args=(task_queue, done_queue), name='Process-%d'%(j+1))
            p.start()
            p_list.append(p)

        # In the meanwhile, the main process keeps going.  We pull each set of images off of the 
        # done_queue and put them in the appropriate place in the lists.
        # This loop is happening while the other processes are still working on their tasks.
        # You'll see that these logging statements get print out as the stamp images are still 
        # being drawn.  
        for i in range(0,nimages,nim_per_task):
            results, k, proc = done_queue.get()
            for result in results:
                images[k] = result[0]
                psf_images[k] = result[1]
                weight_images[k] = result[2]
                badpix_images[k] = result[3]
                if logger:
                    # Note: numpy shape is y,x
                    ys, xs = result[0].array.shape
                    t = result[4]
                    logger.info('%s: Image %d: size = %d x %d, time = %f sec', 
                                proc, image_num+k, xs, ys, t)
                k += 1

        # Stop the processes
        # The 'STOP's could have been put on the task list before starting the processes, or you
        # can wait.  In some cases it can be useful to clear out the done_queue (as we just did)
        # and then add on some more tasks.  We don't need that here, but it's perfectly fine to do.
        # Once you are done with the processes, putting nproc 'STOP's will stop them all.
        # This is important, because the program will keep running as long as there are running
        # processes, even if the main process gets to the end.  So you do want to make sure to 
        # add those 'STOP's at some point!
        for j in range(nproc):
            task_queue.put('STOP')
        for j in range(nproc):
            p_list[j].join()
        task_queue.close()

    else : # nproc == 1

        images = []
        psf_images = []
        weight_images = []
        badpix_images = []

        for k in range(nimages):
            t1 = time.time()
            kwargs['config'] = config
            kwargs['image_num'] = image_num+k
            kwargs['obj_num'] = obj_num
            kwargs['logger'] = logger
            result = BuildImage(**kwargs)
            images += [ result[0] ]
            psf_images += [ result[1] ]
            weight_images += [ result[2] ]
            badpix_images += [ result[3] ]
            t2 = time.time()
            if logger:
                # Note: numpy shape is y,x
                ys, xs = result[0].array.shape
                logger.info('Image %d: size = %d x %d, time = %f sec', image_num+k, xs, ys, t2-t1)
            obj_num += galsim.config.GetNObjForImage(config, image_num+k)

    if logger:
        logger.debug('Done making images')

    return images, psf_images, weight_images, badpix_images
 

def BuildImage(config, logger=None, image_num=0, obj_num=0,
               make_psf_image=False, make_weight_image=False, make_badpix_image=False):
    """
    Build an image according to the information in config.

    This function acts as a wrapper for:
        BuildSingleImage 
        BuildTiledImage 
        BuildScatteredImage 
    choosing between these three using the contents of config if specified (default = Single)

    @param config              A configuration dict.
    @param logger              If given, a logger object to log progress.
    @param image_num           If given, the current image_num (default = 0)
    @param obj_num             If given, the current obj_num (default = 0)
    @param make_psf_image      Whether to make psf_image.
    @param make_weight_image   Whether to make weight_image.
    @param make_badpix_image   Whether to make badpix_image.

    @return (image, psf_image, weight_image, badpix_image)  

    Note: All 4 images are always returned in the return tuple,
          but the latter 3 might be None depending on the parameters make_*_image.
    """
    # Make config['image'] exist if it doesn't yet.
    if 'image' not in config:
        config['image'] = {}
    image = config['image']
    if not isinstance(image, dict):
        raise AttributeError("config.image is not a dict.")

    # Normally, random_seed is just a number, which really means to use that number
    # for the first item and go up sequentially from there for each object.
    # However, we allow for random_seed to be a gettable parameter, so for the 
    # normal case, we just convert it into a Sequence.
    if 'random_seed' in image and not isinstance(image['random_seed'],dict):
        first_seed = galsim.config.ParseValue(image, 'random_seed', config, int)[0]
        image['random_seed'] = { 'type' : 'Sequence' , 'first' : first_seed }

    if 'draw_method' not in image:
        image['draw_method'] = 'fft'

    if 'type' not in image:
        image['type'] = 'Single'  # Default is Single
    type = image['type']

    valid_types = [ 'Single', 'Tiled', 'Scattered' ]
    if type not in valid_types:
        raise AttributeError("Invalid image.type=%s."%type)

    build_func = eval('Build' + type + 'Image')
    all_images = build_func(
            config=config, logger=logger,
            image_num=image_num, obj_num=obj_num,
            make_psf_image=make_psf_image, 
            make_weight_image=make_weight_image,
            make_badpix_image=make_badpix_image)

    # The later image building functions build up the weight image as the total variance 
    # in each pixel.  We need to invert this to produce the inverse variance map.
    # Doing it here means it only needs to be done in this one place.
    if all_images[2]:
        all_images[2].invertSelf()

    return all_images


def BuildSingleImage(config, logger=None, image_num=0, obj_num=0,
                     make_psf_image=False, make_weight_image=False, make_badpix_image=False):
    """
    Build an image consisting of a single stamp

    @param config              A configuration dict.
    @param logger              If given, a logger object to log progress.
    @param image_num           If given, the current image_num (default = 0)
    @param obj_num             If given, the current obj_num (default = 0)
    @param make_psf_image      Whether to make psf_image.
    @param make_weight_image   Whether to make weight_image.
    @param make_badpix_image   Whether to make badpix_image.

    @return (image, psf_image, weight_image, badpix_image)  

    Note: All 4 images are always returned in the return tuple,
          but the latter 3 might be None depending on the parameters make_*_image.    
    """
    config['seq_index'] = image_num

<<<<<<< HEAD
    ignore = [ 'draw_method', 'noise', 'wcs', 'nproc' , 'random_seed' ]
    opt = { 'size' : int , 'xsize' : int , 'ysize' : int , 'index_convention' : str,
=======
    ignore = [ 'draw_method', 'noise', 'wcs', 'nproc' , 'random_seed' , 'gsparams' ]
    opt = { 'size' : int , 'xsize' : int , 'ysize' : int ,
>>>>>>> 2d1f28ca
            'pixel_scale' : float , 'sky_level' : float, 'sky_level_pixel' : float }
    params = galsim.config.GetAllParams(
        config['image'], 'image', config, opt=opt, ignore=ignore)[0]

    convention = params.get('index_convention','1')
    if convention.lower() in [ '0', 'c', 'python' ]:
        origin = 0
    elif convention.lower() in [ '1', 'fortran', 'fits' ]:
        origin = 1
    else:
        raise AttributeError("Unknown index_convention: %s"%convention)
    config['image_origin'] = galsim.PositionI(origin,origin)

    # If image_xsize and image_ysize were set in config, this overrides the read-in params.
    if 'image_xsize' in config and 'image_ysize' in config:
        xsize = config['image_xsize']
        ysize = config['image_ysize']
    else:
        size = params.get('size',0)
        xsize = params.get('xsize',size)
        ysize = params.get('ysize',size)

    if (xsize == 0) != (ysize == 0):
        raise AttributeError(
            "Both (or neither) of image.xsize and image.ysize need to be defined  and != 0.")

    pixel_scale = params.get('pixel_scale',1.0)
    config['pixel_scale'] = pixel_scale
    if 'pix' not in config:
        config['pix'] = { 'type' : 'Pixel' , 'xw' : pixel_scale }

    if 'sky_level' in params and 'sky_level_pixel' in params:
        raise AttributeError("Only one of sky_level and sky_level_pixel is allowed for "
            "noise.type = %s"%type)
    sky_level_pixel = params.get('sky_level_pixel',None)
    if 'sky_level' in params:
        sky_level_pixel = params['sky_level'] * pixel_scale**2

    return galsim.config.BuildSingleStamp(
            config=config, xsize=xsize, ysize=ysize, obj_num=obj_num,
            sky_level_pixel=sky_level_pixel, do_noise=True, logger=logger,
            make_psf_image=make_psf_image, 
            make_weight_image=make_weight_image,
            make_badpix_image=make_badpix_image)


def BuildTiledImage(config, logger=None, image_num=0, obj_num=0,
                    make_psf_image=False, make_weight_image=False, make_badpix_image=False):
    """
    Build an image consisting of a tiled array of postage stamps

    @param config              A configuration dict.
    @param logger              If given, a logger object to log progress.
    @param image_num           If given, the current image_num (default = 0)
    @param obj_num             If given, the current obj_num (default = 0)
    @param make_psf_image      Whether to make psf_image.
    @param make_weight_image   Whether to make weight_image.
    @param make_badpix_image   Whether to make badpix_image.

    @return (image, psf_image, weight_image, badpix_image)  

    Note: All 4 images are always returned in the return tuple,
          but the latter 3 might be None depending on the parameters make_*_image.    
    """
    config['seq_index'] = image_num

    ignore = [ 'random_seed', 'draw_method', 'noise', 'wcs', 'nproc', 'center' , 'gsparams' ]
    req = { 'nx_tiles' : int , 'ny_tiles' : int }
    opt = { 'stamp_size' : int , 'stamp_xsize' : int , 'stamp_ysize' : int ,
            'border' : int , 'xborder' : int , 'yborder' : int ,
            'pixel_scale' : float , 'nproc' : int , 'index_convention' : str,
            'sky_level' : float, 'sky_level_pixel' : float, 'order' : str }
    params = galsim.config.GetAllParams(
        config['image'], 'image', config, req=req, opt=opt, ignore=ignore)[0]

    nx_tiles = params['nx_tiles']
    ny_tiles = params['ny_tiles']
    nobjects = nx_tiles * ny_tiles

    stamp_size = params.get('stamp_size',0)
    stamp_xsize = params.get('stamp_xsize',stamp_size)
    stamp_ysize = params.get('stamp_ysize',stamp_size)

    convention = params.get('index_convention','1')
    if convention.lower() in [ '0', 'c', 'python' ]:
        origin = 0
    elif convention.lower() in [ '1', 'fortran', 'fits' ]:
        origin = 1
    else:
        raise AttributeError("Unknown index_convention: %s"%convention)
    config['image_origin'] = galsim.PositionI(origin,origin)

    if (stamp_xsize == 0) or (stamp_ysize == 0):
        raise AttributeError(
            "Both image.stamp_xsize and image.stamp_ysize need to be defined and != 0.")

    border = params.get("border",0)
    xborder = params.get("xborder",border)
    yborder = params.get("yborder",border)

    pixel_scale = params.get('pixel_scale',1.0)
    config['pixel_scale'] = pixel_scale

    if 'sky_level' in params and 'sky_level_pixel' in params:
        raise AttributeError("Only one of sky_level and sky_level_pixel is allowed for "
            "noise.type = %s"%type)
    sky_level_pixel = params.get('sky_level_pixel',None)
    if 'sky_level' in params:
        sky_level_pixel = params['sky_level'] * pixel_scale**2

    do_noise = xborder >= 0 and yborder >= 0
    # TODO: Note: if one of these is < 0 and the other is > 0, then
    #       this will add noise to the border region.  Not exactly the 
    #       design, but I didn't bother to do the bookkeeping right to 
    #       make the borders pure 0 in that case.
    
    full_xsize = (stamp_xsize + xborder) * nx_tiles - xborder
    full_ysize = (stamp_ysize + yborder) * ny_tiles - yborder

    # If image_xsize and image_ysize were set in config, make sure it matches.
    if ( 'image_xsize' in config and 'image_ysize' in config and
         (full_xsize != config['image_xsize'] or full_ysize != config['image_ysize']) ):
        raise ValueError(
            "Unable to reconcile saved image_xsize and image_ysize with provided "+
            "nx_tiles=%d, ny_tiles=%d, "%(nx_tiles,ny_tiles) +
            "xborder=%d, yborder=%d\n"%(xborder,yborder) +
            "Calculated full_size = (%d,%d) "%(full_xsize,full_ysize)+
            "!= required (%d,%d)."%(config['image_xsize'],config['image_ysize']))

    if 'pix' not in config:
        config['pix'] = { 'type' : 'Pixel' , 'xw' : pixel_scale }

    # Set the rng to use for image stuff.
    if 'random_seed' in config['image']:
        config['seq_index'] = obj_num+nobjects
        # Technically obj_num+nobjects will be the index of the random seed used for the next 
        # image's first object (if there is a next image).  But I don't think that will have 
        # any adverse effects.
        seed = galsim.config.ParseValue(config['image'], 'random_seed', config, int)[0]
        #print 'seed = ',seed
        rng = galsim.BaseDeviate(seed)
    else:
        rng = galsim.BaseDeviate()

    # If we have a power spectrum in config, we need to get a new realization at the start
    # of each image.
    if 'power_spectrum' in config:
        # PowerSpectrum can only do a square FFT, so make it the larger of the two n's.
        n_tiles = max(nx_tiles, ny_tiles)
        stamp_size = max(stamp_xsize, stamp_ysize)
        if 'grid_spacing' in config['input']['power_spectrum']:
            grid_dx = galsim.config.ParseValue(config['input']['power_spectrum'],
                                               'grid_spacing', config, float)[0]
        else:
            grid_dx = stamp_size * pixel_scale
        if 'interpolant' in config['input']['power_spectrum']:
            interpolant = galsim.config.ParseValue(config['input']['power_spectrum'],
                                                   'interpolant', config, str)[0]
        else:
            interpolant = None

        config['power_spectrum'].buildGrid(grid_spacing=grid_dx, ngrid=n_tiles, rng=rng,
                                           interpolant=interpolant)
        # We don't care about the output here.  This just builds the grid, which we'll
        # access for each object using its position.

    # Make a list of ix,iy values according to the specified order:
    order = params.get('order','row').lower()
    if order.startswith('row'):
        ix_list = [ ix for iy in range(ny_tiles) for ix in range(nx_tiles) ]
        iy_list = [ iy for iy in range(ny_tiles) for ix in range(nx_tiles) ]
    elif order.startswith('col'):
        ix_list = [ ix for ix in range(nx_tiles) for iy in range(ny_tiles) ]
        iy_list = [ iy for ix in range(nx_tiles) for iy in range(ny_tiles) ]
    elif order.startswith('rand'):
        ix_list = [ ix for ix in range(nx_tiles) for iy in range(ny_tiles) ]
        iy_list = [ iy for ix in range(nx_tiles) for iy in range(ny_tiles) ]
        galsim.random.permute(rng, ix_list, iy_list)
        
    # Define a 'center' field so the stamps can set their position appropriately in case
    # we need it for PowerSpectum or NFWHalo.
    config['image']['center'] = { 
        'type' : 'XY' ,
        'x' : { 'type' : 'List',
                'items' : [ ix * (stamp_xsize+xborder) + (stamp_xsize+1)/2. for ix in ix_list ]
              },
        'y' : { 'type' : 'List',
                'items' : [ iy * (stamp_ysize+yborder) + (stamp_ysize+1)/2. for iy in iy_list ]
              }
    }

    nproc = params.get('nproc',1)

    full_image = galsim.ImageF(full_xsize,full_ysize)
    full_image.setOrigin(config['image_origin'])
    full_image.setZero()
    full_image.setScale(pixel_scale)

    # Also define the overall image center, since we need that to calculate the position 
    # of each stamp relative to the center.
    config['image_cen'] = full_image.bounds.trueCenter()
    #print 'image_cen = ',full_image.bounds.trueCenter()

    if make_psf_image:
        full_psf_image = galsim.ImageF(full_xsize,full_ysize)
        full_psf_image.setOrigin(config['image_origin'])
        full_psf_image.setZero()
        full_psf_image.setScale(pixel_scale)
    else:
        full_psf_image = None

    if make_weight_image:
        full_weight_image = galsim.ImageF(full_xsize,full_ysize)
        full_weight_image.setOrigin(config['image_origin'])
        full_weight_image.setZero()
        full_weight_image.setScale(pixel_scale)
    else:
        full_weight_image = None

    if make_badpix_image:
        full_badpix_image = galsim.ImageS(full_xsize,full_ysize)
        full_badpix_image.setOrigin(config['image_origin'])
        full_badpix_image.setZero()
        full_badpix_image.setScale(pixel_scale)
    else:
        full_badpix_image = None

    stamp_images = galsim.config.BuildStamps(
            nobjects=nobjects, config=config,
            xsize=stamp_xsize, ysize=stamp_ysize, obj_num=obj_num, 
            nproc=nproc, sky_level_pixel=sky_level_pixel, do_noise=do_noise, logger=logger,
            make_psf_image=make_psf_image,
            make_weight_image=make_weight_image,
            make_badpix_image=make_badpix_image)

    images = stamp_images[0]
    psf_images = stamp_images[1]
    weight_images = stamp_images[2]
    badpix_images = stamp_images[3]

    for k in range(nobjects):
        ix = ix_list[k]
        iy = iy_list[k]
        xmin = ix * (stamp_xsize + xborder) + 1
        xmax = xmin + stamp_xsize-1
        ymin = iy * (stamp_ysize + yborder) + 1
        ymax = ymin + stamp_ysize-1
        b = galsim.BoundsI(xmin,xmax,ymin,ymax)
        #print 'full bounds = ',full_image.bounds
        #print 'stamp bounds = ',b
        #print 'original stamp bounds = ',images[k].bounds
        full_image[b] += images[k]
        if make_psf_image:
            full_psf_image[b] += psf_images[k]
        if make_weight_image:
            full_weight_image[b] += weight_images[k]
        if make_badpix_image:
            full_badpix_image[b] |= badpix_images[k]

    if not do_noise:
        if 'noise' in config['image']:
            # If we didn't apply noise in each stamp, then we need to apply it now.
            draw_method = galsim.config.GetCurrentValue(config['image'],'draw_method')
            if draw_method == 'fft':
                galsim.config.AddNoiseFFT(
                    full_image,full_weight_image,config['image']['noise'],config,rng,
                    sky_level_pixel)
            elif draw_method == 'phot':
                galsim.config.AddNoisePhot(
                    full_image,full_weight_image,config['image']['noise'],config,rng,
                    sky_level_pixel)
            else:
                raise AttributeError("Unknown draw_method %s."%draw_method)
        elif sky_level_pixel:
            # If we aren't doing noise, we still need to add a non-zero sky_level
            full_image += sky_level_pixel

    return full_image, full_psf_image, full_weight_image, full_badpix_image


def BuildScatteredImage(config, logger=None, image_num=0, obj_num=0,
                        make_psf_image=False, make_weight_image=False, make_badpix_image=False):
    """
    Build an image containing multiple objects placed at arbitrary locations.

    @param config              A configuration dict.
    @param logger              If given, a logger object to log progress.
    @param image_num           If given, the current image_num (default = 0)
    @param obj_num             If given, the current obj_num (default = 0)
    @param make_psf_image      Whether to make psf_image.
    @param make_weight_image   Whether to make weight_image.
    @param make_badpix_image   Whether to make badpix_image.

    @return (image, psf_image, weight_image, badpix_image)  

    Note: All 4 images are always returned in the return tuple,
          but the latter 3 might be None depending on the parameters make_*_image.    
    """
    config['seq_index'] = image_num

<<<<<<< HEAD
    ignore = [ 'random_seed', 'draw_method', 'noise', 'wcs', 'nproc' ,
               'center', 'stamp_size', 'stamp_xsize', 'stamp_ysize' ]
=======
    ignore = [ 'random_seed', 'draw_method', 'noise', 'wcs', 'nproc' , 'center' , 'gsparams' ]
>>>>>>> 2d1f28ca
    req = { 'nobjects' : int }
    opt = { 'size' : int , 'xsize' : int , 'ysize' : int , 
            'pixel_scale' : float , 'nproc' : int , 'index_convention' : str,
            'sky_level' : float , 'sky_level_pixel' : float }
    params = galsim.config.GetAllParams(
        config['image'], 'image', config, req=req, opt=opt, ignore=ignore)[0]

    nobjects = params['nobjects']

    # Special check for the size.  Either size or both xsize and ysize is required.
    if 'size' not in params:
        if 'xsize' not in params or 'ysize' not in params:
            raise AttributeError(
                "Either attribute size or both xsize and ysize required for image.type=Scattered")
        full_xsize = params['xsize']
        full_ysize = params['ysize']
    else:
        if 'xsize' in params:
            raise AttributeError(
                "Attributes xsize is invalid if size is set for image.type=Scattered")
        if 'ysize' in params:
            raise AttributeError(
                "Attributes ysize is invalid if size is set for image.type=Scattered")
        full_xsize = params['size']
        full_ysize = params['size']

    pixel_scale = params.get('pixel_scale',1.0)
    config['pixel_scale'] = pixel_scale

    convention = params.get('index_convention','1')
    if convention.lower() in [ '0', 'c', 'python' ]:
        origin = 0
    elif convention.lower() in [ '1', 'fortran', 'fits' ]:
        origin = 1
    else:
        raise AttributeError("Unknown index_convention: %s"%convention)
    config['image_origin'] = galsim.PositionI(origin,origin)

    if 'sky_level' in params and 'sky_level_pixel' in params:
        raise AttributeError("Only one of sky_level and sky_level_pixel is allowed for "
            "noise.type = %s"%type)
    sky_level_pixel = params.get('sky_level_pixel',None)
    if 'sky_level' in params:
        sky_level_pixel = params['sky_level'] * pixel_scale**2

    # If image_xsize and image_ysize were set in config, make sure it matches.
    if ( 'image_xsize' in config and 'image_ysize' in config and
         (full_xsize != config['image_xsize'] or full_ysize != config['image_ysize']) ):
        raise ValueError(
            "Unable to reconcile saved image_xsize and image_ysize with provided "+
            "xsize=%d, ysize=%d, "%(full_xsize,full_ysize))

    if 'pix' not in config:
        config['pix'] = { 'type' : 'Pixel' , 'xw' : pixel_scale }

    # Set the rng to use for image stuff.
    if 'random_seed' in config['image']:
        #print 'random_seed = ',config['image']['random_seed']
        config['seq_index'] = obj_num+nobjects
        #print 'seq_index = ',config['seq_index']
        # Technically obj_num+nobjects will be the index of the random seed used for the next 
        # image's first object (if there is a next image).  But I don't think that will have 
        # any adverse effects.
        seed = galsim.config.ParseValue(config['image'], 'random_seed', config, int)[0]
        #print 'seed = ',seed
        rng = galsim.BaseDeviate(seed)
    else:
        rng = galsim.BaseDeviate()

    # If we have a power spectrum in config, we need to get a new realization at the start
    # of each image.
    if 'power_spectrum' in config:
        if 'grid_spacing' not in config['input']['power_spectrum']:
            raise AttributeError(
                "power_spectrum.grid_spacing required for image.type=Scattered")
        grid_dx = galsim.config.ParseValue(config['input']['power_spectrum'],
                                           'grid_spacing', config, float)[0]
        full_size = max(full_xsize, full_ysize)
        grid_nx = full_size * pixel_scale / grid_dx + 1
        if 'interpolant' in config['input']['power_spectrum']:
            interpolant = galsim.config.ParseValue(config['input']['power_spectrum'],
                                                   'interpolant', config, str)[0]
        else:
            interpolant = None

        config['power_spectrum'].buildGrid(grid_spacing=grid_dx, ngrid=grid_nx, rng=rng,
                                           interpolant=interpolant)
        # We don't care about the output here.  This just builds the grid, which we'll
        # access for each object using its position.

    if 'center' not in config['image']:
        config['image']['center'] = { 
            'type' : 'XY' ,
            'x' : { 'type' : 'Random' , 'min' : 1 , 'max' : full_xsize },
            'y' : { 'type' : 'Random' , 'min' : 1 , 'max' : full_ysize }
        }

    nproc = params.get('nproc',1)

    full_image = galsim.ImageF(full_xsize,full_ysize)
    full_image.setOrigin(config['image_origin'])
    full_image.setZero()
    full_image.setScale(pixel_scale)

    # Also define the overall image center, since we need that to calculate the position 
    # of each stamp relative to the center.
    config['image_cen'] = full_image.bounds.trueCenter()
    #print 'image_cen = ',full_image.bounds.trueCenter()

    if make_psf_image:
        full_psf_image = galsim.ImageF(full_xsize,full_ysize)
        full_psf_badpix_image.setOrigin(config['image_origin'])
        full_psf_image.setZero()
        full_psf_image.setScale(pixel_scale)
    else:
        full_psf_image = None

    if make_weight_image:
        full_weight_image = galsim.ImageF(full_xsize,full_ysize)
        full_weight_image.setOrigin(config['image_origin'])
        full_weight_image.setZero()
        full_weight_image.setScale(pixel_scale)
    else:
        full_weight_image = None

    if make_badpix_image:
        full_badpix_image = galsim.ImageS(full_xsize,full_ysize)
        full_badpix_image.setOrigin(config['image_origin'])
        full_badpix_image.setZero()
        full_badpix_image.setScale(pixel_scale)
    else:
        full_badpix_image = None

    stamp_images = galsim.config.BuildStamps(
            nobjects=nobjects, config=config, obj_num=obj_num,
            nproc=nproc, sky_level_pixel=sky_level_pixel, do_noise=False, logger=logger,
            make_psf_image=make_psf_image,
            make_weight_image=make_weight_image,
            make_badpix_image=make_badpix_image)

    images = stamp_images[0]
    psf_images = stamp_images[1]
    weight_images = stamp_images[2]
    badpix_images = stamp_images[3]

    for k in range(nobjects):
        bounds = images[k].bounds & full_image.bounds
        #print 'stamp bounds = ',images[k].bounds
        #print 'full bounds = ',full_image.bounds
        #print 'Overlap = ',bounds
        if bounds.isDefined():
            full_image[bounds] += images[k][bounds]
            if make_psf_image:
                full_psf_image[bounds] += psf_images[k][bounds]
            if make_weight_image:
                full_weight_image[bounds] += weight_images[k][bounds]
            if make_badpix_image:
                full_badpix_image[bounds] |= badpix_images[k][bounds]
        else:
            if logger:
                logger.warn(
                    "Object centered at (%d,%d) is entirely off the main image,\n"%(
                        images[k].bounds.center().x, images[k].bounds.center().y) +
                    "whose bounds are (%d,%d,%d,%d)."%(
                        full_image.bounds.xmin, full_image.bounds.xmax,
                        full_image.bounds.ymin, full_image.bounds.ymax))

    if 'noise' in config['image']:
        # Apply the noise to the full image
        draw_method = galsim.config.GetCurrentValue(config['image'],'draw_method')
        if draw_method == 'fft':
            galsim.config.AddNoiseFFT(
                full_image,full_weight_image,config['image']['noise'],config,rng,sky_level_pixel)
        elif draw_method == 'phot':
            galsim.config.AddNoisePhot(
                full_image,full_weight_image,config['image']['noise'],config,rng,sky_level_pixel)
        else:
            raise AttributeError("Unknown draw_method %s."%draw_method)

    elif sky_level_pixel:
        # If we aren't doing noise, we still need to add a non-zero sky_level
        full_image += sky_level_pixel

    return full_image, full_psf_image, full_weight_image, full_badpix_image


<|MERGE_RESOLUTION|>--- conflicted
+++ resolved
@@ -296,13 +296,8 @@
     """
     config['seq_index'] = image_num
 
-<<<<<<< HEAD
-    ignore = [ 'draw_method', 'noise', 'wcs', 'nproc' , 'random_seed' ]
+    ignore = [ 'draw_method', 'noise', 'wcs', 'nproc' , 'random_seed' , 'gsparams' ]
     opt = { 'size' : int , 'xsize' : int , 'ysize' : int , 'index_convention' : str,
-=======
-    ignore = [ 'draw_method', 'noise', 'wcs', 'nproc' , 'random_seed' , 'gsparams' ]
-    opt = { 'size' : int , 'xsize' : int , 'ysize' : int ,
->>>>>>> 2d1f28ca
             'pixel_scale' : float , 'sky_level' : float, 'sky_level_pixel' : float }
     params = galsim.config.GetAllParams(
         config['image'], 'image', config, opt=opt, ignore=ignore)[0]
@@ -603,12 +598,8 @@
     """
     config['seq_index'] = image_num
 
-<<<<<<< HEAD
     ignore = [ 'random_seed', 'draw_method', 'noise', 'wcs', 'nproc' ,
-               'center', 'stamp_size', 'stamp_xsize', 'stamp_ysize' ]
-=======
-    ignore = [ 'random_seed', 'draw_method', 'noise', 'wcs', 'nproc' , 'center' , 'gsparams' ]
->>>>>>> 2d1f28ca
+               'center', 'stamp_size', 'stamp_xsize', 'stamp_ysize', 'gsparams' ]
     req = { 'nobjects' : int }
     opt = { 'size' : int , 'xsize' : int , 'ysize' : int , 
             'pixel_scale' : float , 'nproc' : int , 'index_convention' : str,
