--- conflicted
+++ resolved
@@ -677,9 +677,9 @@
         # Setup the uniform_deviate if not provided one.
         if rng == None:
             uniform_deviate = galsim.UniformDeviate()
-        elif isinstance(rng, galsim.UniformDeviate):
+        elif isinstance(rng,galsim.UniformDeviate):
             uniform_deviate = rng
-        elif isinstance(rng, galsim.BaseDeviate):
+        elif isinstance(rng,galsim.BaseDeviate):
             # If it's another kind of BaseDeviate, we can convert
             uniform_deviate = galsim.UniformDeviate(rng)
         else:
@@ -956,11 +956,8 @@
                            [r0 ~ lambda^(-6/5)].
     @param fwhm            FWHM of the Kolmogorov PSF.
                            Either `fwhm` or `lam_over_r0` (and only one) must be specified.
-    @param interpolant     Optional keyword for specifying the interpolation scheme [default 
-                           `interpolant = galsim.InterpolantXY(galsim.Quintic(tol=1.e-4))`].  Any
-                           one-dimensional interpolants supplied, e.g. `galsim.Cubic`, 
-                           `galsim.Linear` etc., will be converted to a two-dimensional
-                           `galsim.InterpolantXY` object before use.
+    @param interpolant     Optional keyword for specifying the interpolation scheme [default
+                           `interpolant = galsim.InterpolantXY(galsim.Quintic(tol=1.e-4))`]
     @param oversampling    Optional oversampling factor for the SBInterpolatedImage table 
                            [default `oversampling = 1.5`], setting `oversampling < 1` will produce 
                            aliasing in the PSF (not good).
@@ -1010,13 +1007,9 @@
             quintic = galsim.Quintic(tol=1e-4)
             self.interpolant = galsim.InterpolantXY(quintic)
         else:
-            if isinstance(interpolant, galsim.Interpolant):
-                self.interpolant = galsim.InterpolantXY(interpolant)
-            elif isinstance(interpolant, galsim.InterpolantXY):
-                self.interpolant = interpolant
-            else:
-                raise RuntimeError(
-                    'Specified interpolant is not an Interpolant or InterpolantXY instance!')
+            if isinstance(interpolant, galsim.InterpolantXY) is False:
+                raise RuntimeError('Specified interpolant is not an InterpolantXY!')
+            self.interpolant = interpolant
 
         # Then initialize the SBProfile
         GSObject.__init__(
@@ -1233,10 +1226,7 @@
     @param obscuration     Linear dimension of central obscuration as fraction of pupil linear 
                            dimension, [0., 1.) [default `obscuration = 0.`].
     @param interpolant     Optional keyword for specifying the interpolation scheme [default 
-                           `interpolant = galsim.InterpolantXY(galsim.Quintic(tol=1.e-4))`].  Any
-                           one-dimensional interpolants supplied, e.g. `galsim.Cubic`, 
-                           `galsim.Linear` etc., will be converted to a two-dimensional
-                           `galsim.InterpolantXY` object before use.
+                           `interpolant = galsim.InterpolantXY(galsim.Quintic(tol=1.e-4))`].
     @param oversampling    Optional oversampling factor for the SBInterpolatedImage table 
                            [default `oversampling = 1.5`], setting oversampling < 1 will produce 
                            aliasing in the PSF (not good).
@@ -1297,28 +1287,14 @@
             astig1=astig1, astig2=astig2, coma1=coma1, coma2=coma2, spher=spher,
             circular_pupil=circular_pupil, obscuration=obscuration, flux=flux)
         
-<<<<<<< HEAD
-        # If interpolant not specified on input, use a high-ish polynomial
-=======
         # If interpolant not specified on input, use a Quintic interpolant
->>>>>>> master
         if interpolant == None:
             quintic = galsim.Quintic(tol=1.e-4)
             self.interpolant = galsim.InterpolantXY(quintic)
         else:
-<<<<<<< HEAD
             if isinstance(interpolant, galsim.InterpolantXY) is False:
                 raise RuntimeError('Specified interpolant is not an InterpolantXY!')
             self.interpolant = interpolant
-=======
-            if isinstance(interpolant, galsim.Interpolant):
-                self.interpolant = galsim.InterpolantXY(interpolant)
-            elif isinstance(interpolant, galsim.InterpolantXY):
-                self.interpolant = interpolant
-            else:
-                raise RuntimeError(
-                    'Specified interpolant is not an Interpolant or InterpolantXY instance!')
->>>>>>> a91547e9
             
         # Initialize the SBProfile
         GSObject.__init__(
