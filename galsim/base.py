# Copyright 2012, 2013 The GalSim developers:
# https://github.com/GalSim-developers
#
# This file is part of GalSim: The modular galaxy image simulation toolkit.
#
# GalSim is free software: you can redistribute it and/or modify
# it under the terms of the GNU General Public License as published by
# the Free Software Foundation, either version 3 of the License, or
# (at your option) any later version.
#
# GalSim is distributed in the hope that it will be useful,
# but WITHOUT ANY WARRANTY; without even the implied warranty of
# MERCHANTABILITY or FITNESS FOR A PARTICULAR PURPOSE.  See the
# GNU General Public License for more details.
#
# You should have received a copy of the GNU General Public License
# along with GalSim.  If not, see <http://www.gnu.org/licenses/>
#
"""@file base.py 
Definitions for the GalSim base classes and associated methods

This file includes the key parts of the user interface to GalSim: base classes representing surface
brightness profiles for astronomical objects (galaxies, PSFs, pixel response).  These base classes
are collectively known as GSObjects.  They include both simple objects like the galsim.Gaussian, a 
2d Gaussian intensity profile, and compound objects like the galsim.Add and galsim.Convolve, which 
represent the sum and convolution of multiple GSObjects, respectively. 

These classes also have associated methods to (a) retrieve information (like the flux, half-light 
radius, or intensity at a particular point); (b) carry out common operations, like shearing, 
rescaling of flux or size, rotating, and shifting; and (c) actually make images of the surface 
brightness profiles.

For a description of units conventions for scale radii for our base classes, see
doc/GalSim_Quick_Reference.pdf section 2.2.  In short, any system that will ensure consistency
between the scale radii used to specify the size of the GSObject and between the pixel scale of the
Image is acceptable.
"""

import os
import collections
import numpy as np
import galsim
import utilities

version = '0.4'

class GSObject(object):
    """Base class for defining the interface with which all GalSim Objects access their shared 
    methods and attributes, particularly those from the C++ SBProfile classes.

    All GSObject classes take an optional `gsparams` argument so we document that feature here.
    For all documentation about the specific derived classes, please see the docstring for each 
    one individually.  
    
    The gsparams argument can be used to specify various numbers that govern the tradeoff between
    accuracy and speed for the calculations made in drawing a GSObject.  The numbers are
    encapsulated in a class called GSParams, and the user should make careful choices whenever they
    opt to deviate from the defaults.  The parameters, along with their default values, are the
    following:

    minimum_fft_size=128      The minimum FFT size we're willing to do.
    maximum_fft_size=4096     The maximum FFT size we're willing to do.
    alias_threshold=5.e-3     A threshold parameter used for setting the stepK value for FFTs.
                              The FFT's stepK is set so that at most a fraction alias_threshold 
                              of the flux of any profile is aliased.
    maxk_threshold=1.e-3      A threshold parameter used for setting the maxK value for FFTs.
                              The FFT's maxK is set so that the k-values that are excluded off the 
                              edge of the image are less than maxk_threshold.
    kvalue_accuracy=1.e-5     Accuracy of values in k-space.
                              If a k-value is less than kvalue_accuracy, then it may be set to 
                              zero. Similarly, if an alternate calculation has errors less than 
                              kvalue_accuracy, then it may be used instead of an exact calculation.
                              Note: This does not necessarily imply that all kvalues are this 
                              accurate.  There may be cases where other choices we have made lead
                              to errors greater than this.  But whenever we do an explicit 
                              calculation about this, this is the value we use.
                              This would typically be smaller than maxk_threshold.
    xvalue_accuracy=1.e-5     Accuracy of values in real space.
                              If a value in real space is less than xvalue_accuracy, then it may be
                              set to zero. Similarly, if an alternate calculation has errors less 
                              than xvalue_accuracy, then it may be used instead of an exact 
                              calculation.
    shoot_accuracy=1.e-5      Accuracy of total flux for photon shooting
                              The photon shooting algorithm sometimes needs to sample the radial 
                              profile out to some value.  We choose the outer radius such that the 
                              integral encloses at least (1-shoot_accuracy) of the flux.
    realspace_relerr=1.e-3    The relative accuracy for realspace convolution.
    realspace_abserr=1.e-6    The absolute accuracy for realspace convolution.
    integration_relerr=1.e-5  The relative accuracy for integrals (other than real-space 
                              convolution).
    integration_abserr=1.e-7  The absolute accuracy for integrals (other than real-space 
                              convolution).

    Example:
    
    Let's say you want to do something that requires an FFT larger than 4096 x 4096 (and you have 
    enough memory to handle it!).  Then you can create a new GSParams object with a larger 
    maximum_fft_size and pass that to your GSObject on construction:

        >>> gal = galsim.Sersic(n=4, half_light_radius=4.3)
        >>> psf = galsim.Moffat(beta=3, fwhm=2.85)
        >>> pix = galsim.Pixel(0.05)                       # Note the very small pixel scale!
        >>> conv = galsim.Convolve([gal,psf,pix])
        >>> im = galsim.ImageD(1000,1000)
        >>> im.scale = 0.05                                # Use the same pixel scale on the image.
        >>> conv.draw(im,normalization='sb')               # This uses the default GSParams.
        Traceback (most recent call last):
          File "<stdin>", line 1, in <module>
          File "/Library/Python/2.6/site-packages/galsim/base.py", line 579, in draw
            self.SBProfile.draw(image.view(), gain, wmult)
        RuntimeError: SB Error: fourierDraw() requires an FFT that is too large, 6144
        >>> big_fft_params = galsim.GSParams(maximum_fft_size = 10240)
        >>> conv = galsim.Convolve([gal,psf,pix],gsparams=big_fft_params)
        >>> conv.draw(im,normalization='sb')               # Now it works (but is slow!)
        <galsim._galsim.ImageD object at 0x1037823c0>
        >>> im.write('high_res_sersic.fits')
    """
    def __init__(self, rhs):
        # This guarantees that all GSObjects have an SBProfile
        if isinstance(rhs, galsim.GSObject):
            self.SBProfile = rhs.SBProfile
        elif isinstance(rhs, galsim.SBProfile):
            self.SBProfile = rhs
        else:
            raise TypeError("GSObject must be initialized with an SBProfile or another GSObject!")
    
    # Make op+ of two GSObjects work to return an Add object
    def __add__(self, other):
        return Add(self, other)

    # op+= converts this into the equivalent of an Add object
    def __iadd__(self, other):
        GSObject.__init__(self, galsim.SBAdd([self.SBProfile, other.SBProfile]))
        self.__class__ = Add
        return self

    # Make op* and op*= work to adjust the flux of an object
    def __imul__(self, other):
        self.scaleFlux(other)
        return self

    def __mul__(self, other):
        ret = self.copy()
        ret *= other
        return ret

    def __rmul__(self, other):
        ret = self.copy()
        ret *= other
        return ret

    # Likewise for op/ and op/=
    def __idiv__(self, other):
        self.scaleFlux(1. / other)
        return self

    def __div__(self, other):
        ret = self.copy()
        ret /= other
        return ret

    def __itruediv__(self, other):
        return __idiv__(self, other)

    def __truediv__(self, other):
        return __div__(self, other)

    # Make a copy of an object
    def copy(self):
        """Returns a copy of an object.

        This preserves the original type of the object, so if the caller is a Gaussian (for 
        example), the copy will also be a Gaussian, and can thus call the methods that are not in 
        GSObject, but are in Gaussian (e.g. getSigma()).  However, not necessarily all instance
        attributes will be copied across (e.g. the interpolant stored by an OpticalPSF object).
        """
        # Re-initialize a return GSObject with self's SBProfile
        sbp = self.SBProfile.__class__(self.SBProfile)
        ret = GSObject(sbp)
        ret.__class__ = self.__class__
        return ret

    # Now define direct access to all SBProfile methods via calls to self.SBProfile.method_name()
    #
    def maxK(self):
        """Returns value of k beyond which aliasing can be neglected.
        """
        return self.SBProfile.maxK()

    def nyquistDx(self):
        """Returns Image pixel spacing that does not alias maxK.
        """
        return self.SBProfile.nyquistDx()

    def stepK(self):
        """Returns sampling in k space necessary to avoid folding of image in x space.
        """
        return self.SBProfile.stepK()

    def hasHardEdges(self):
        """Returns True if there are any hard edges in the profile, which would require very small k
        spacing when working in the Fourier domain.
        """
        return self.SBProfile.hasHardEdges()

    def isAxisymmetric(self):
        """Returns True if axially symmetric: affects efficiency of evaluation.
        """
        return self.SBProfile.isAxisymmetric()

    def isAnalyticX(self):
        """Returns True if real-space values can be determined immediately at any position without 
        requiring a Discrete Fourier Transform.
        """
        return self.SBProfile.isAnalyticX()

    def isAnalyticK(self):
        """Returns True if k-space values can be determined immediately at any position without 
        requiring a Discrete Fourier Transform.
        """
        return self.SBProfile.isAnalyticK()

    def centroid(self):
        """Returns the (x, y) centroid of an object as a Position.
        """
        return self.SBProfile.centroid()

    def getFlux(self):
        """Returns the flux of the object.
        """
        return self.SBProfile.getFlux()

    def xValue(self, position):
        """Returns the value of the object at a chosen 2D position in real space.
        
        xValue() is available if obj.isAnalyticX() == True.

        As in SBProfile, this function assumes all are real-valued.  xValue() may not be implemented
        for derived classes (e.g. SBConvolve) that require a Discrete Fourier Transform to 
        determine real space values.  In this case, an SBError will be thrown at the C++ layer 
        (raises a RuntimeError in Python).
        
        @param position  A 2D galsim.PositionD/galsim.PositionI instance giving the position in real
                         space.
        """
        return self.SBProfile.xValue(position)

    def kValue(self, position):
        """Returns the value of the object at a chosen 2D position in k space.

        kValue() is available if the given obj has obj.isAnalyticK() == True. 

        kValue() can be used for all of our simple base classes.  However, if a Convolve object
        representing the convolution of multiple objects uses real-space convolution rather than the
        DFT approach, i.e., real_space=True (either by argument or if it decides on its own to do
        so), then it is not analytic in k-space, so kValue() will raise an exception.  An SBError
        will be thrown at the C++ layer (raises a RuntimeError in Python).

        @param position  A 2D galsim.PositionD/galsim.PositionI instance giving the position in k 
                         space.
        """
        return self.SBProfile.kValue(position)

    def scaleFlux(self, flux_ratio):
        """Multiply the flux of the object by flux_ratio
           
        After this call, the caller's type will be a GSObject.
        This means that if the caller was a derived type that had extra methods beyond
        those defined in GSObject (e.g. getSigma() for a Gaussian), then these methods
        are no longer available.

        @param flux_ratio The factor by which to scale the flux.
        """
        self.SBProfile.scaleFlux(flux_ratio)
        self.__class__ = GSObject

    def setFlux(self, flux):
        """Set the flux of the object.
           
        After this call, the caller's type will be a GSObject.
        This means that if the caller was a derived type that had extra methods beyond
        those defined in GSObject (e.g. getSigma() for a Gaussian), then these methods
        are no longer available.

        @param flux The new flux for the object.
        """
        self.SBProfile.setFlux(flux)
        self.__class__ = GSObject

    def applyTransformation(self, ellipse):
        """Apply a galsim.Ellipse distortion to this object.
           
        galsim.Ellipse objects can be initialized in a variety of ways (see documentation of this
        class, galsim.ellipse.Ellipse in the doxygen documentation, for details).

        Note: if the ellipse includes a dilation, then this transformation will not be
        flux-conserving.  It conserves surface brightness instead.  Thus, the flux will increase by
        the increase in area = dilation^2.

        After this call, the caller's type will be a GSObject.
        This means that if the caller was a derived type that had extra methods beyond
        those defined in GSObject (e.g. getSigma() for a Gaussian), then these methods
        are no longer available.

        @param ellipse The galsim.Ellipse transformation to apply
        """
        if not isinstance(ellipse, galsim.Ellipse):
            raise TypeError("Argument to applyTransformation must be a galsim.Ellipse!")
        self.SBProfile.applyTransformation(ellipse._ellipse)
        self.__class__ = GSObject
 
    def applyDilation(self, scale):
        """Apply a dilation of the linear size by the given scale.

        Scales the linear dimensions of the image by the factor scale.
        e.g. `half_light_radius` <-- `half_light_radius * scale`

        This operation preserves flux.
        See applyMagnification() for a version that preserves surface brightness, and thus 
        changes the flux.

        After this call, the caller's type will be a GSObject.
        This means that if the caller was a derived type that had extra methods beyond
        those defined in GSObject (e.g. getSigma() for a Gaussian), then these methods
        are no longer available.

        @param scale The linear rescaling factor to apply.
        """
        old_flux = self.getFlux()
        self.applyTransformation(galsim.Ellipse(np.log(scale)))
        self.setFlux(old_flux) # conserve flux

    def applyMagnification(self, scale):
        """Apply a magnification by the given scale, scaling the linear size by scale and the flux 
        by scale^2.  
        
        Scales the linear dimensions of the image by the factor scale.
        e.g. `half_light_radius` <-- `half_light_radius * scale`

        This operation preserves surface brightness, which means that the flux scales 
        with the change in area.  
        See applyDilation for a version that preserves flux.

        After this call, the caller's type will be a GSObject.
        This means that if the caller was a derived type that had extra methods beyond
        those defined in GSObject (e.g. getSigma for a Gaussian), then these methods
        are no longer available.

        @param scale The linear rescaling factor to apply.
        """
        self.applyTransformation(galsim.Ellipse(np.log(scale)))
       
    def applyShear(self, *args, **kwargs):
        """Apply a shear to this object, where arguments are either a galsim.Shear, or arguments
        that will be used to initialize one.

        For more details about the allowed keyword arguments, see the documentation for galsim.Shear
        (for doxygen documentation, see galsim.shear.Shear).

        After this call, the caller's type will be a GSObject.
        This means that if the caller was a derived type that had extra methods beyond
        those defined in GSObject (e.g. getSigma() for a Gaussian), then these methods
        are no longer available.
        """
        if len(args) == 1:
            if kwargs:
                raise TypeError("Error, gave both unnamed and named arguments to applyShear!")
            if not isinstance(args[0], galsim.Shear):
                raise TypeError("Error, unnamed argument to applyShear is not a Shear!")
            shear = args[0]
        elif len(args) > 1:
            raise TypeError("Error, too many unnamed arguments to applyShear!")
        else:
            shear = galsim.Shear(**kwargs)
        self.SBProfile.applyShear(shear._shear)
        self.__class__ = GSObject

    def applyRotation(self, theta):
        """Apply a rotation theta to this object.
           
        After this call, the caller's type will be a GSObject.
        This means that if the caller was a derived type that had extra methods beyond
        those defined in GSObject (e.g. getSigma() for a Gaussian), then these methods
        are no longer available.

        @param theta Rotation angle (Angle object, +ve anticlockwise).
        """
        if not isinstance(theta, galsim.Angle):
            raise TypeError("Input theta should be an Angle")
        self.SBProfile.applyRotation(theta)
        self.__class__ = GSObject

    def applyShift(self, dx, dy):
        """Apply a (dx, dy) shift to this object.
           
        After this call, the caller's type will be a GSObject.
        This means that if the caller was a derived type that had extra methods beyond
        those defined in GSObject (e.g. getSigma() for a Gaussian), then these methods
        are no longer available.

        @param dx Horizontal shift to apply (float).
        @param dy Vertical shift to apply (float).
        """
        self.SBProfile.applyShift(dx,dy)
        self.__class__ = GSObject

    # Also add methods which create a new GSObject with the transformations applied...
    #
    def createTransformed(self, ellipse):
        """Returns a new GSObject by applying a galsim.Ellipse transformation 
        (shear, dilate, and/or shift).

        Note that galsim.Ellipse objects can be initialized in a variety of ways (see documentation
        of this class, galsim.ellipse.Ellipse in the doxygen documentation, for details).

        @param ellipse The galsim.Ellipse transformation to apply
        @returns The transformed GSObject.
        """
        if not isinstance(ellipse, galsim.Ellipse):
            raise TypeError("Argument to createTransformed must be a galsim.Ellipse!")
        ret = self.copy()
        ret.applyTransformation(ellipse)
        return ret

    def createDilated(self, scale):
        """Returns a new GSObject by applying a dilation of the linear size by the given scale.
        
        Scales the linear dimensions of the image by the factor scale.
        e.g. `half_light_radius` <-- `half_light_radius * scale`

        This operation preserves flux.
        See createMagnified() for a version that preserves surface brightness, and thus 
        changes the flux.

        @param scale The linear rescaling factor to apply.
        @returns The rescaled GSObject.
        """
        ret = self.copy()
        ret.applyDilation(scale)
        return ret

    def createMagnified(self, scale):
        """Returns a new GSObject by applying a magnification by the given scale,
        scaling the linear size by scale and the flux by scale^2.  

        Scales the linear dimensions of the image by the factor scale.
        e.g. `half_light_radius` <-- `half_light_radius * scale`

        This operation preserves surface brightness, which means that the flux
        is also scaled by a factor of scale^2.

        See createDilated() for a version that preserves flux.

        @param scale The linear rescaling factor to apply.
        @returns The rescaled GSObject.
        """
        ret = self.copy()
        ret.applyMagnification(scale)
        return ret

    def createSheared(self, *args, **kwargs):
        """Returns a new GSObject by applying a shear, where arguments are either a galsim.Shear or
        keyword arguments that can be used to create one.

        For more details about the allowed keyword arguments, see the documentation of galsim.Shear
        (for doxygen documentation, see galsim.shear.Shear).
        """
        ret = self.copy()
        ret.applyShear(*args, **kwargs)
        return ret

    def createRotated(self, theta):
        """Returns a new GSObject by applying a rotation.

        @param theta Rotation angle (Angle object, +ve anticlockwise).
        @returns The rotated GSObject.
        """
        if not isinstance(theta, galsim.Angle):
            raise TypeError("Input theta should be an Angle")
        ret = self.copy()
        ret.applyRotation(theta)
        return ret
        
    def createShifted(self, dx, dy):
        """Returns a new GSObject by applying a shift.

        @param dx Horizontal shift to apply (float).
        @param dy Vertical shift to apply (float).
        @returns The shifted GSObject.
        """
        ret = self.copy()
        ret.applyShift(dx, dy)
        return ret

    # Make sure the image is defined with the right size and scale for the draw and
    # drawShoot commands.
    def _draw_setup_image(self, image, dx, wmult, add_to_image):

        # Make sure the type of wmult is correct and has a valid value:
        if type(wmult) != float:
            wmult = float(wmult)
        if wmult <= 0:
            raise ValueError("Invalid wmult <= 0 in draw command")

        # Check dx value and adjust if necessary:
        if dx is None:
            if image is not None and image.getScale() > 0.:
                dx = image.getScale()
            else:
                dx = self.SBProfile.nyquistDx()
        elif dx <= 0:
            dx = self.SBProfile.nyquistDx()
        elif type(dx) != float:
            dx = float(dx)

        # Make image if necessary:
        if image is None:
            # Can't add to image if none is provided.
            if add_to_image:
                raise ValueError("Cannot add_to_image if image is None")
            N = self.SBProfile.getGoodImageSize(dx,wmult)
            image = galsim.ImageF(N,N)
            image.setScale(dx)

        # Resize the given image if necessary:
        elif not image.getBounds().isDefined():
            # Can't add to image if need to resize
            if add_to_image:
                raise ValueError("Cannot add_to_image if image bounds are not defined")
            N = self.SBProfile.getGoodImageSize(dx,wmult)
            bounds = galsim.BoundsI(1,N,1,N)
            image.resize(bounds)
            image.setScale(dx)
            image.setZero()

        # Else just make sure the scale is set correctly:
        else:
            # Clear the image if we are not adding to it.
            if not add_to_image:
                image.setZero()
            image.setScale(dx)

        return image, dx


    def draw(self, image=None, dx=None, gain=1., wmult=1., normalization="flux",
             add_to_image=False):
        """Draws an Image of the object, with bounds optionally set by an input Image.

        The draw method is used to draw an Image of the GSObject, typically using Fourier space
        convolution (or, for certain GSObjects that have hard edges, real-space convolution may be
        used), and using interpolation to carry out image transformations such as shearing.  This
        method can create a new Image or can draw into an existing one, depending on the choice of
        the `image` keyword parameter.  Other keywords of particular relevance for users are those
        that set the pixel scale for the image (`dx`), that choose the normalization convention for
        the flux (`normalization`), and that decide whether the clear the input Image before drawing
        into it (`add_to_image`).

        Note that when drawing a GSObject that was defined with a particular value of flux, it is
        not necessarily the case that a drawn image with 'normalization=flux' will have the sum of
        pixel values equal to flux.  That condition is guaranteed to be satisfied only if the
        profile has been convolved with a pixel response. If there was no convolution by a pixel
        response, then the draw method is effectively sampling the surface brightness profile of the
        GSObject at pixel centers without integrating over the flux within pixels, so for profiles
        that are poorly sampled and/or varying rapidly (e.g., high n Sersic profiles), the sum of
        pixel values might differ significantly from the GSObject flux.

        On return, the image will have a member `added_flux`, which will be set to be the total
        flux added to the image.  This may be useful as a sanity check that you have provided a 
        large enough image to catch most of the flux.  For example:
        
            obj.draw(image)
            assert image.added_flux > 0.99 * obj.getFlux()

        The appropriate threshold will depend on your particular application, including what kind
        of profile the object has, how big your image is relative to the size of your object, etc.

        @param image  If provided, this will be the image on which to draw the profile.
                      If `image = None`, then an automatically-sized image will be created.
                      If `image != None`, but its bounds are undefined (e.g. if it was 
                        constructed with `image = galsim.ImageF()`), then it will be resized
                        appropriately based on the profile's size (default `image = None`).

        @param dx     If provided, use this as the pixel scale for the image.
                      If `dx` is `None` and `image != None`, then take the provided image's pixel 
                        scale.
                      If `dx` is `None` and `image == None`, then use the Nyquist scale 
                        `= pi/maxK()`.
                      If `dx <= 0` (regardless of image), then use the Nyquist scale `= pi/maxK()`.
                      (Default `dx = None`.)

        @param gain   The number of photons per ADU ("analog to digital units", the units of the 
                      numbers output from a CCD).  (Default `gain =  1.`)

        @param wmult  A factor by which to make an automatically-sized image larger than it would 
                      normally be made.  This factor also applies to any intermediate images during
                      Fourier calculations.  The size of the intermediate images are normally 
                      automatically chosen to reach some preset accuracy targets (see 
                      include/galsim/SBProfile.h); however, if you see strange artifacts in the 
                      image, you might try using `wmult > 1`.  This will take longer of 
                      course, but it will produce more accurate images, since they will have 
                      less "folding" in Fourier space. (Default `wmult = 1.`)

        @param normalization  Two options for the normalization:
                              "flux" or "f" means that the sum of the output pixels is normalized
                                  to be equal to the total flux.  (Modulo any flux that falls off 
                                  the edge of the image of course, and note the caveat in the draw
                                  method documentation regarding the need to convolve with a pixel
                                  response.)
                              "surface brightness" or "sb" means that the output pixels sample
                                  the surface brightness distribution at each location.
                              (Default `normalization = "flux"`)

        @param add_to_image  Whether to add flux to the existing image rather than clear out
                             anything in the image before drawing.
                             Note: This requires that image be provided (i.e. `image` is not `None`)
                             and that it have defined bounds (default `add_to_image = False`).

        @returns      The drawn image.
        """
        # Raise an exception immediately if the normalization type is not recognized
        if not normalization.lower() in ("flux", "f", "surface brightness", "sb"):
            raise ValueError(("Invalid normalization requested: '%s'. Expecting one of 'flux', "+
                              "'f', 'surface brightness' or 'sb'.") % normalization)

        # Make sure the type of gain is correct and has a valid value:
        if type(gain) != float:
            gain = float(gain)
        if gain <= 0.:
            raise ValueError("Invalid gain <= 0. in draw command")

        # Make sure image is setup correctly
        image, dx = self._draw_setup_image(image,dx,wmult,add_to_image)

        # SBProfile draw command uses surface brightness normalization.  So if we
        # want flux normalization, we need to scale the flux by dx^2
        if normalization.lower() == "flux" or normalization.lower() == "f":
            # Rather than change the flux of the GSObject though, we change the gain.
            # gain is photons / ADU.  The photons are the given flux, and we want to 
            # multiply the ADU by dx^2.  i.e. divide gain by dx^2.
            gain /= dx**2

        image.added_flux = self.SBProfile.draw(image.view(), gain, wmult)

        return image

    def drawShoot(self, image=None, dx=None, gain=1., wmult=1., normalization="flux",
                  add_to_image=False, n_photons=0., rng=None,
                  max_extra_noise=0., poisson_flux=None):
        """Draw an image of the object by shooting individual photons drawn from the surface 
        brightness profile of the object.

        The drawShoot() method is used to draw an image of an object by shooting a number of photons
        to randomly sample the profile of the object. The resulting image will thus have Poisson
        noise due to the finite number of photons shot.  drawShoot() can create a new Image or use
        an existing one, depending on the choice of the `image` keyword parameter.  Other keywords
        of particular relevance for users are those that set the pixel scale for the image (`dx`),
        that choose the normalization convention for the flux (`normalization`), and that decide
        whether the clear the input Image before shooting photons into it (`add_to_image`).

        It is important to remember that the image produced by drawShoot() represents the object as
        convolved with the square image pixel.  So when using drawShoot() instead of draw(), you
        should not explicitly include the pixel response by convolving with a Pixel GSObject.  Using
        drawShoot without convolving with a Pixel will produce the equivalent image (for very large
        n_photons) as draw() produces when the same object is convolved with `Pixel(xw=dx)` when
        drawing onto an image with pixel scale `dx`.

        Note that the drawShoot method is unavailable for objects which contain an SBDeconvolve,
        or are compound objects (e.g. Add, Convolve) that include an SBDeconvolve.

        On return, the image will have a member `added_flux`, which will be set to be the total
        flux of photons that landed inside the image bounds.  This may be useful as a sanity check 
        that you have provided a large enough image to catch most of the flux.  For example:
        
            obj.drawShoot(image)
            assert image.added_flux > 0.99 * obj.getFlux()

        The appropriate threshold will depend on your particular application, including what kind
        of profile the object has, how big your image is relative to the size of your object, 
        whether you are keeping `poisson_flux = True`, etc.

        @param image  If provided, this will be the image on which to draw the profile.
                      If `image = None`, then an automatically-sized image will be created.
                      If `image != None`, but its bounds are undefined (e.g. if it was constructed 
                        with `image = galsim.ImageF()`), then it will be resized appropriately base 
                        on the profile's size.
                      (Default `image = None`.)

        @param dx     If provided, use this as the pixel scale for the image.
                      If `dx` is `None` and `image != None`, then take the provided image's pixel 
                        scale.
                      If `dx` is `None` and `image == None`, then use the Nyquist scale 
                        `= pi/maxK()`.
                      If `dx <= 0` (regardless of image), then use the Nyquist scale `= pi/maxK()`.
                      (Default `dx = None`.)

        @param gain   The number of photons per ADU ("analog to digital units", the units of the 
                      numbers output from a CCD).  (Default `gain =  1.`)

        @param wmult  A factor by which to make an automatically-sized image larger than 
                      it would normally be made. (Default `wmult = 1.`)

        @param normalization    Two options for the normalization:
                                 "flux" or "f" means that the sum of the output pixels is normalized
                                   to be equal to the total flux.  (Modulo any flux that falls off 
                                   the edge of the image of course.)
                                 "surface brightness" or "sb" means that the output pixels sample
                                   the surface brightness distribution at each location.
                                (Default `normalization = "flux"`)

        @param add_to_image     Whether to add flux to the existing image rather than clear out
                                anything in the image before drawing.
                                Note: This requires that image be provided (i.e. `image != None`)
                                and that it have defined bounds (default `add_to_image = False`).
                              
        @param n_photons        If provided, the number of photons to use.
                                If not provided (i.e. `n_photons = 0`), use as many photons as
                                  necessary to result in an image with the correct Poisson shot 
                                  noise for the object's flux.  For positive definite profiles, this
                                  is equivalent to `n_photons = flux`.  However, some profiles need
                                  more than this because some of the shot photons are negative 
                                  (usually due to interpolants).
                                (Default `n_photons = 0`).

        @param rng              If provided, a random number generator to use for photon shooting.
                                  (may be any kind of `galsim.BaseDeviate` object)
                                If `rng=None`, one will be automatically created, using the time
                                  as a seed.
                                (Default `rng = None`)

        @param max_extra_noise  If provided, the allowed extra noise in each pixel.
                                  This is only relevant if `n_photons=0`, so the number of photons 
                                  is being automatically calculated.  In that case, if the image 
                                  noise is dominated by the sky background, you can get away with 
                                  using fewer shot photons than the full `n_photons = flux`.
                                  Essentially each shot photon can have a `flux > 1`, which 
                                  increases the noise in each pixel.  The `max_extra_noise` 
                                  parameter specifies how much extra noise per pixel is allowed 
                                  because of this approximation.  A typical value for this might be
                                  `max_extra_noise = sky_level / 100` where `sky_level` is the flux
                                  per pixel due to the sky.  If the natural number of photons 
                                  produces less noise than this value for all pixels, we lower the 
                                  number of photons to bring the resultant noise up to this value.
                                  If the natural value produces more noise than this, we accept it 
                                  and just use the natural value.  Note that this uses a "variance"
                                  definition of noise, not a "sigma" definition.
                                (Default `max_extra_noise = 0.`)

        @param poisson_flux     Whether to allow total object flux scaling to vary according to 
                                Poisson statistics for `n_photons` samples (default 
                                `poisson_flux = True` unless n_photons is given, in which case
                                the default is `poisson_flux = False`).

        @returns      The drawn image.
        """

        # Raise an exception immediately if the normalization type is not recognized
        if not normalization.lower() in ("flux", "f", "surface brightness", "sb"):
            raise ValueError(("Invalid normalization requested: '%s'. Expecting one of 'flux', "+
                              "'f', 'surface brightness' or 'sb'.") % normalization)

        # Make sure the type of gain is correct and has a valid value:
        if type(gain) != float:
            gain = float(gain)
        if gain <= 0.:
            raise ValueError("Invalid gain <= 0. in draw command")

        # Make sure the type of n_photons is correct and has a valid value:
        if type(n_photons) != float:
            n_photons = float(n_photons)
        if n_photons < 0.:
            raise ValueError("Invalid n_photons < 0. in draw command")
        if poisson_flux is None:
            if n_photons == 0.: poisson_flux = True
            else: poisson_flux = False

        # Make sure the type of max_extra_noise is correct and has a valid value:
        if type(max_extra_noise) != float:
            max_extra_noise = float(max_extra_noise)

        # Setup the uniform_deviate if not provided one.
        if rng is None:
            uniform_deviate = galsim.UniformDeviate()
        elif isinstance(rng,galsim.BaseDeviate):
            # If it's a BaseDeviate, we can convert to UniformDeviate
            uniform_deviate = galsim.UniformDeviate(rng)
        else:
            raise TypeError("The rng provided to drawShoot is not a BaseDeviate")

        # Check that either n_photons is set to something or flux is set to something
        if n_photons == 0. and self.getFlux() == 1.:
            import warnings
            msg = "Warning: drawShoot for object with flux == 1, but n_photons == 0.\n"
            msg += "This will only shoot a single photon (since flux = 1)."
            warnings.warn(msg)

        # Make sure image is setup correctly
        image, dx = self._draw_setup_image(image,dx,wmult,add_to_image)

        # SBProfile drawShoot command uses surface brightness normalization.  So if we
        # want flux normalization, we need to scale the flux by dx^2
        if normalization.lower() == "flux" or normalization.lower() == "f":
            # Rather than change the flux of the GSObject though, we change the gain.
            # gain is photons / ADU.  The photons are the given flux, and we want to 
            # multiply the ADU by dx^2.  i.e. divide gain by dx^2.
            gain /= dx**2

        try:
<<<<<<< HEAD
            added_flux = self.SBProfile.drawShoot(
                image.view(), n_photons, uniform_deviate, gain, max_extra_noise,
                poisson_flux, add_to_image)
=======
            image.added_flux = self.SBProfile.drawShoot(
                image.view(), n_photons, uniform_deviate, gain, max_extra_noise, poisson_flux)
>>>>>>> 3031580e
        except RuntimeError:
            raise RuntimeError(
                "Unable to drawShoot from this GSObject, perhaps it contains an SBDeconvolve "+
                "in the SBProfile attribute or is a compound including one or more Deconvolve "+
                "objects.")

        return image

    def drawK(self, re=None, im=None, dk=None, gain=1., wmult=1., add_to_image=False):
        """Draws the k-space Images (real and imaginary parts) of the object, with bounds
        optionally set by input Images.

        Normalization is always such that re(0,0) = flux.

        @param re     If provided, this will be the real part of the k-space image.
                      If `re = None`, then an automatically-sized image will be created.
                      If `re != None`, but its bounds are undefined (e.g. if it was 
                        constructed with `re = galsim.ImageF()`), then it will be resized
                        appropriately based on the profile's size (default `re = None`).

        @param im     If provided, this will be the imaginary part of the k-space image.
                      A provided im must match the size and scale of re.
                      If `im = None`, then an automatically-sized image will be created.
                      If `im != None`, but its bounds are undefined (e.g. if it was 
                        constructed with `im = galsim.ImageF()`), then it will be resized
                        appropriately based on the profile's size (default `im = None`).

        @param dk     If provided, use this as the pixel scale for the images.
                      If `dk` is `None` and `re, im != None`, then take the provided images' pixel 
                        scale (which must be equal).
                      If `dk` is `None` and `re, im == None`, then use the Nyquist scale 
                        `= pi/maxK()`.
                      If `dk <= 0` (regardless of image), then use the Nyquist scale `= pi/maxK()`.
                      (Default `dk = None`.)

        @param gain   The number of photons per ADU ("analog to digital units", the units of the 
                      numbers output from a CCD).  (Default `gain =  1.`)

        @param wmult  A factor by which to make an automatically-sized image larger than it would 
                      normally be made.  This factor also applies to any intermediate images during
                      Fourier calculations.  The size of the intermediate images are normally 
                      automatically chosen to reach some preset accuracy targets (see 
                      include/galsim/SBProfile.h); however, if you see strange artifacts in the 
                      image, you might try using `wmult > 1`.  This will take longer of 
                      course, but it will produce more accurate images, since they will have 
                      less "folding" in Fourier space. (Default `wmult = 1.`)

        @param add_to_image  Whether to add to the existing images rather than clear out
                             anything in the image before drawing.
                             Note: This requires that images be provided (i.e. `re`, `im` are
                             not `None`) and that they have defined bounds (default 
                             `add_to_image = False`).

        @returns      (re, im)  (created if necessary)
        """
        # Make sure the type of gain is correct and has a valid value:
        if type(gain) != float:
            gain = float(gain)
        if gain <= 0.:
            raise ValueError("Invalid gain <= 0. in draw command")
        if re is None:
            if im != None:
                raise ValueError("re is None, but im is not None")
        else:
            if im is None:
                raise ValueError("im is None, but re is not None")
            if dk is None:
                if re.getScale() != im.getScale():
                    raise ValueError("re and im do not have the same input scale")
            if re.getBounds().isDefined() or im.getBounds().isDefined():
                if re.getBounds() != im.getBounds():
                    raise ValueError("re and im do not have the same defined bounds")

        # Make sure images are setup correctly
        re, dk = self._draw_setup_image(re,dk,wmult,add_to_image)
        im, dk = self._draw_setup_image(im,dk,wmult,add_to_image)

        self.SBProfile.drawK(re.view(), im.view(), gain, wmult)

        return re,im



# --- Now defining the derived classes ---
#
# All derived classes inherit the GSObject method interface, but therefore have a "has a" 
# relationship with the C++ SBProfile class rather than an "is a" one...
#
# The __init__ method is usually simple and all the GSObject methods & attributes are inherited.
# 
class Gaussian(GSObject):
    """A class describing Gaussian profile objects.  Has an SBGaussian in the SBProfile attribute.

    For more details of the Gaussian Surface Brightness profile, please see the SBGaussian
    documentation produced by doxygen.

    Initialization
    --------------
    A Gaussian can be initialized using one (and only one) of three possible size parameters

        half_light_radius
        sigma
        fwhm

    and an optional `flux` parameter [default `flux = 1`].

    Example:
        
        >>> gauss_obj = Gaussian(flux=3., sigma=1.)
        >>> gauss_obj.getHalfLightRadius()
        1.1774100225154747
        >>> gauss_obj = Gaussian(flux=3, half_light_radius=1.)
        >>> gauss_obj.getSigma()
        0.8493218002880191

    Attempting to initialize with more than one size parameter is ambiguous, and will raise a
    TypeError exception.

    You may also specify a gsparams argument.  See the docstring for GSObject for more 
    information about this option.

    Methods
    -------
    The Gaussian is a GSObject, and inherits all of the GSObject methods (draw(), drawShoot(),
    applyShear() etc.) and operator bindings.
    """
    
    # Initialization parameters of the object, with type information, to indicate
    # which attributes are allowed / required in a config file for this object.
    # _req_params are required
    # _opt_params are optional
    # _single_params are a list of sets for which exactly one in the list is required.
    # _takes_rng indicates whether the constructor should be given the current rng.
    _req_params = {}
    _opt_params = { "flux" : float }
    _single_params = [ { "sigma" : float, "half_light_radius" : float, "fwhm" : float } ]
    _takes_rng = False
    
    # --- Public Class methods ---
    def __init__(self, half_light_radius=None, sigma=None, fwhm=None, flux=1., gsparams=None):
        # Initialize the SBProfile
        GSObject.__init__(
            self, galsim.SBGaussian(
                sigma=sigma, half_light_radius=half_light_radius, fwhm=fwhm, flux=flux, 
                gsparams=gsparams))
 
    def getSigma(self):
        """Return the sigma scale length for this Gaussian profile.
        """
        return self.SBProfile.getSigma()
    
    def getFWHM(self):
        """Return the FWHM for this Gaussian profile.
        """
        return self.SBProfile.getSigma() * 2.3548200450309493 # factor = 2 sqrt[2ln(2)]
 
    def getHalfLightRadius(self):
        """Return the half light radius for this Gaussian profile.
        """
        return self.SBProfile.getSigma() * 1.1774100225154747 # factor = sqrt[2ln(2)]


class Moffat(GSObject):
    """A class describing Moffat PSF profiles.  Has an SBMoffat in the SBProfile attribute.

    For more details of the Moffat Surface Brightness profile, please see the SBMoffat
    documentation produced by doxygen, or refer to 
    http://home.fnal.gov/~neilsen/notebook/astroPSF/astroPSF.html.

    Initialization
    --------------
    A Moffat is initialized with a slope parameter beta, one (and only one) of three possible size
    parameters

        scale_radius
        half_light_radius
        fwhm

    an optional truncation radius parameter `trunc` [default `trunc = 0.`, indicating no truncation]
    and a `flux` parameter [default `flux = 1`].

    Example:
    
        >>> moffat_obj = Moffat(beta=3., scale_radius=3., flux=0.5)
        >>> moffat_obj.getHalfLightRadius()
        1.9307827587167474
        >>> moffat_obj = Moffat(beta=3., half_light_radius=1., flux=0.5)
        >>> moffat_obj.getScaleRadius()
        1.5537739740300376

    Attempting to initialize with more than one size parameter is ambiguous, and will raise a
    TypeError exception.

    You may also specify a gsparams argument.  See the docstring for GSObject for more 
    information about this option.

    Methods
    -------
    The Moffat is a GSObject, and inherits all of the GSObject methods (draw(), drawShoot(),
    applyShear() etc.) and operator bindings.
    """

    # Initialization parameters of the object, with type information
    _req_params = { "beta" : float }
    _opt_params = { "trunc" : float , "flux" : float }
    _single_params = [ { "scale_radius" : float, "half_light_radius" : float, "fwhm" : float } ]
    _takes_rng = False

    # --- Public Class methods ---
    def __init__(self, beta, scale_radius=None, half_light_radius=None,  fwhm=None, trunc=0.,
                 flux=1., gsparams=None):
        GSObject.__init__(
            self, galsim.SBMoffat(
                beta, scale_radius=scale_radius, half_light_radius=half_light_radius, fwhm=fwhm,
                trunc=trunc, flux=flux, gsparams=gsparams))

    def getBeta(self):
        """Return the beta parameter for this Moffat profile.
        """
        return self.SBProfile.getBeta()

    def getScaleRadius(self):
        """Return the scale radius for this Moffat profile.
        """
        return self.SBProfile.getScaleRadius()
        
    def getFWHM(self):
        """Return the FWHM for this Moffat profile.
        """
        return self.SBProfile.getFWHM()

    def getHalfLightRadius(self):
        """Return the half light radius for this Moffat profile.
        """
        return self.SBProfile.getHalfLightRadius()


class AtmosphericPSF(GSObject):
    """Base class for long exposure Kolmogorov PSF.  Currently deprecated: use Kolmogorov.

    Initialization
    --------------
    Example:    

        >>> atmospheric_psf = galsim.AtmosphericPSF(lam_over_r0, interpolant=None, oversampling=1.5)
    
    Initializes atmospheric_psf as a galsim.AtmosphericPSF() instance.  This class is currently
    deprecated in favour of the newer Kolmogorov class which does not require grid FFTs.  However,
    it is retained as a placeholder for a future AtmosphericPSF which will model the turbulent
    atmosphere stochastically.

    @param lam_over_r0     lambda / r0 in the physical units adopted for apparent sizes (user 
                           responsible for consistency), where r0 is the Fried parameter.  The FWHM
                           of the Kolmogorov PSF is ~0.976 lambda/r0 (e.g., Racine 1996, PASP 699, 
                           108). Typical  values for the Fried parameter are on the order of 10cm 
                           for most observatories and up to 20cm for excellent sites.  The values 
                           are usually quoted at lambda = 500nm and r0 depends on wavelength as
                           [r0 ~ lambda^(-6/5)].
    @param fwhm            FWHM of the Kolmogorov PSF.
                           Either `fwhm` or `lam_over_r0` (and only one) must be specified.
    @param interpolant     Either an Interpolant2d (or Interpolant) instance or a string indicating
                           which interpolant should be used.  Options are 'nearest', 'sinc', 
                           'linear', 'cubic', 'quintic', or 'lanczosN' where N should be the 
                           integer order to use. [default `interpolant = galsim.Quintic()`]
    @param oversampling    Optional oversampling factor for the SBInterpolatedImage table 
                           [default `oversampling = 1.5`], setting `oversampling < 1` will produce 
                           aliasing in the PSF (not good).
    @param flux            Total flux of the profile [default `flux=1.`]
    @param gsobject        You may also specify a gsparams argument.  See the docstring for 
                           GSObject for more information about this option.

    Methods
    -------
    The AtmosphericPSF is a GSObject, and inherits all of the GSObject methods (draw(), drawShoot(),
    applyShear() etc.) and operator bindings.

    """

    # Initialization parameters of the object, with type information
    _req_params = {}
    _opt_params = { "oversampling" : float , "interpolant" : str , "flux" : float }
    _single_params = [ { "lam_over_r0" : float , "fwhm" : float } ]
    _takes_rng = False

    # --- Public Class methods ---
    def __init__(self, lam_over_r0=None, fwhm=None, interpolant=None, oversampling=1.5, flux=1.,
                 gsparams=None):

        # The FWHM of the Kolmogorov PSF is ~0.976 lambda/r0 (e.g., Racine 1996, PASP 699, 108).
        if lam_over_r0 is None :
            if fwhm is not None :
                lam_over_r0 = fwhm / 0.976
            else:
                raise TypeError("Either lam_over_r0 or fwhm must be specified for AtmosphericPSF")
        else :
            if fwhm is None:
                fwhm = 0.976 * lam_over_r0
            else:
                raise TypeError(
                        "Only one of lam_over_r0 and fwhm may be specified for AtmosphericPSF")
        # Set the lookup table sample rate via FWHM / 2 / oversampling (BARNEY: is this enough??)
        dx_lookup = .5 * fwhm / oversampling

        # Fold at 10 times the FWHM
        stepk_kolmogorov = np.pi / (10. * fwhm)

        # Odd array to center the interpolant on the centroid. Might want to pad this later to
        # make a nice size array for FFT, but for typical seeing, arrays will be very small.
        npix = 1 + 2 * (np.ceil(np.pi / stepk_kolmogorov)).astype(int)
        atmoimage = galsim.atmosphere.kolmogorov_psf_image(
            array_shape=(npix, npix), dx=dx_lookup, lam_over_r0=lam_over_r0, flux=flux)
        
        # Run checks on the interpolant and build default if None
        if interpolant is None:
            quintic = galsim.Quintic(tol=1e-4)
            self.interpolant = galsim.InterpolantXY(quintic)
        else:
            self.interpolant = galsim.utilities.convert_interpolant_to_2d(interpolant)

        # Then initialize the SBProfile
        GSObject.__init__(
            self, galsim.SBInterpolatedImage(atmoimage, xInterp=self.interpolant, dx=dx_lookup,
                                             gsparams=gsparams))

        # The above procedure ends up with a larger image than we really need, which
        # means that the default stepK value will be smaller than we need.  
        # Thus, we call the function calculateStepK() to refine the value.
        self.SBProfile.calculateStepK()
        self.SBProfile.calculateMaxK()

    def getHalfLightRadius(self):
        # TODO: This seems like it would not be impossible to calculate
        raise NotImplementedError("Half light radius calculation not yet implemented for "+
                                  "Atmospheric PSF objects (could be though).")


class Airy(GSObject):
    """A class describing Airy PSF profiles.  Has an SBAiry in the SBProfile attribute.

    For more details of the Airy Surface Brightness profile, please see the SBAiry documentation
    produced by doxygen, or refer to http://en.wikipedia.org/wiki/Airy_disc.

    Initialization
    --------------
    An Airy can be initialized using one size parameter `lam_over_diam`, an optional `obscuration`
    parameter [default `obscuration=0.`] and an optional flux parameter [default `flux = 1.`].  The
    half light radius or FWHM can subsequently be calculated using the getHalfLightRadius() method
    or getFWHM(), respectively, if `obscuration = 0.`

    Example:
    
        >>> airy_obj = Airy(flux=3., lam_over_diam=2.)
        >>> airy_obj.getHalfLightRadius()
        1.0696642954485294

    Attempting to initialize with more than one size parameter is ambiguous, and will raise a
    TypeError exception.

    You may also specify a gsparams argument.  See the docstring for GSObject for more 
    information about this option.

    Methods
    -------
    The Airy is a GSObject, and inherits all of the GSObject methods (draw(), drawShoot(), 
    applyShear() etc.) and operator bindings.
    """
    
    # Initialization parameters of the object, with type information
    _req_params = { "lam_over_diam" : float }
    _opt_params = { "flux" : float , "obscuration" : float }
    _single_params = []
    _takes_rng = False

    # --- Public Class methods ---
    def __init__(self, lam_over_diam, obscuration=0., flux=1., gsparams=None):
        GSObject.__init__(
            self, galsim.SBAiry(lam_over_diam=lam_over_diam, obscuration=obscuration, flux=flux,
                                gsparams=gsparams))

    def getHalfLightRadius(self):
        """Return the half light radius of this Airy profile (only supported for 
        obscuration = 0.).
        """
        if self.SBProfile.getObscuration() == 0.:
            # For an unobscured Airy, we have the following factor which can be derived using the
            # integral result given in the Wikipedia page (http://en.wikipedia.org/wiki/Airy_disk),
            # solved for half total flux using the free online tool Wolfram Alpha.
            # At www.wolframalpha.com:
            # Type "Solve[BesselJ0(x)^2+BesselJ1(x)^2=1/2]" ... and divide the result by pi
            return self.SBProfile.getLamOverD() * 0.5348321477242647
        else:
            # In principle can find the half light radius as a function of lam_over_diam and
            # obscuration too, but it will be much more involved...!
            raise NotImplementedError("Half light radius calculation not implemented for Airy "+
                                      "objects with non-zero obscuration.")

    def getFWHM(self):
        """Return the FWHM of this Airy profile (only supported for obscuration = 0.).
        """
        # As above, likewise, FWHM only easy to define for unobscured Airy
        if self.SBProfile.getObscuration() == 0.:
            return self.SBProfile.getLamOverD() * 1.028993969962188;
        else:
            # In principle can find the FWHM as a function of lam_over_diam and obscuration too,
            # but it will be much more involved...!
            raise NotImplementedError("FWHM calculation not implemented for Airy "+
                                      "objects with non-zero obscuration.")

    def getLamOverD(self):
        """Return the lam_over_diam parameter of this Airy profile.
        """
        return self.SBProfile.getLamOverD()


class Kolmogorov(GSObject):
    """A class describing Kolmogorov PSF profiles.  Has an SBKolmogorov in the SBProfile attribute.
       
    Represents a long exposure Kolmogorov PSF.  For more information, refer to 
    http://en.wikipedia.org/wiki/Atmospheric_seeing#The_Kolmogorov_model_of_turbulence.

    Initialization
    --------------
    
    A Kolmogorov is initialized with one (and only one) of three possible size parameters

        lam_over_r0
        half_light_radius
        fwhm

    and an optional `flux` parameter [default `flux = 1`].

    Example:

        >>> psf = galsim.Kolmogorov(lam_over_r0=3., flux=1.)

    Initializes psf as a galsim.Kolmogorov() instance.

    @param lam_over_r0        lambda / r0 in the physical units adopted (user responsible for 
                              consistency), where r0 is the Fried parameter. The FWHM of the
                              Kolmogorov PSF is ~0.976 lambda/r0 (e.g., Racine 1996, PASP 699, 108).
                              Typical values for the Fried parameter are on the order of 10cm for
                              most observatories and up to 20cm for excellent sites. The values are
                              usually quoted at lambda = 500nm and r0 depends on wavelength as
                              [r0 ~ lambda^(-6/5)].
    @param fwhm               FWHM of the Kolmogorov PSF.
    @param half_light_radius  Half-light radius of the Kolmogorov PSF.
                              One of `lam_over_r0`, `fwhm` and `half_light_radius` (and only one) 
                              must be specified.
    @param flux               Optional flux value [default `flux = 1.`].
    @param gsobject           You may also specify a gsparams argument.  See the docstring for 
                              GSObject for more information about this option.
    
    Methods
    -------
    The Kolmogorov is a GSObject, and inherits all of the GSObject methods (draw(), drawShoot(), 
    applyShear() etc.) and operator bindings.

    """
    
    # The FWHM of the Kolmogorov PSF is ~0.976 lambda/r0 (e.g., Racine 1996, PASP 699, 108).
    # In SBKolmogorov.cpp we refine this factor to 0.975865
    _fwhm_factor = 0.975865
    # Similarly, SBKolmogorov calculates the relation between lambda/r0 and half-light radius
    _hlr_factor = 0.554811

    # Initialization parameters of the object, with type information
    _req_params = {}
    _opt_params = { "flux" : float }
    _single_params = [ { "lam_over_r0" : float, "fwhm" : float, "half_light_radius" : float } ]
    _takes_rng = False

    # --- Public Class methods ---
    def __init__(self, lam_over_r0=None, fwhm=None, half_light_radius=None, flux=1.,
                 gsparams=None):

        if fwhm is not None :
            if lam_over_r0 is not None or half_light_radius is not None:
                raise TypeError(
                        "Only one of lam_over_r0, fwhm, and half_light_radius may be " +
                        "specified for Kolmogorov")
            else:
                lam_over_r0 = fwhm / Kolmogorov._fwhm_factor
        elif half_light_radius is not None:
            if lam_over_r0 is not None:
                raise TypeError(
                        "Only one of lam_over_r0, fwhm, and half_light_radius may be " +
                        "specified for Kolmogorov")
            else:
                lam_over_r0 = half_light_radius / Kolmogorov._hlr_factor
        elif lam_over_r0 is None:
                raise TypeError(
                        "One of lam_over_r0, fwhm, or half_light_radius must be " +
                        "specified for Kolmogorov")

        GSObject.__init__(self, galsim.SBKolmogorov(lam_over_r0=lam_over_r0, flux=flux,
                                                    gsparams=gsparams))

    def getLamOverR0(self):
        """Return the `lam_over_r0` parameter of this Kolmogorov profile.
        """
        return self.SBProfile.getLamOverR0()
    
    def getFWHM(self):
        """Return the FWHM of this Kolmogorov profile.
        """
        return self.SBProfile.getLamOverR0() * Kolmogorov._fwhm_factor

    def getHalfLightRadius(self):
        """Return the half light radius of this Kolmogorov profile.
        """
        return self.SBProfile.getLamOverR0() * Kolmogorov._hlr_factor


class OpticalPSF(GSObject):
    """A class describing aberrated PSFs due to telescope optics.  Has an SBInterpolatedImage in the
    SBProfile attribute.

    Input aberration coefficients are assumed to be supplied in units of incident light wavelength,
    and correspond to the conventions adopted here:
    http://en.wikipedia.org/wiki/Optical_aberration#Zernike_model_of_aberrations

    Initialization
    --------------
    
        >>> optical_psf = galsim.OpticalPSF(lam_over_diam, defocus=0., astig1=0., astig2=0.,
                                            coma1=0., coma2=0., spher=0., circular_pupil=True,
                                            obscuration=0., interpolant=None, oversampling=1.5,
                                            pad_factor=1.5)

    Initializes optical_psf as a galsim.OpticalPSF() instance.

    @param lam_over_diam   lambda / telescope diameter in the physical units adopted for dx 
                           (user responsible for consistency).
    @param defocus         Defocus in units of incident light wavelength.
    @param astig1          First component of astigmatism (like e1) in units of incident light
                           wavelength.
    @param astig2          Second component of astigmatism (like e2) in units of incident light
                           wavelength.
    @param coma1           Coma along x in units of incident light wavelength.
    @param coma2           Coma along y in units of incident light wavelength.
    @param spher           Spherical aberration in units of incident light wavelength.
    @param circular_pupil  Adopt a circular pupil? Alternative is square.
    @param obscuration     Linear dimension of central obscuration as fraction of pupil linear 
                           dimension, [0., 1.) [default `obscuration = 0.`].
    @param interpolant     Either an Interpolant2d (or Interpolant) instance or a string indicating
                           which interpolant should be used.  Options are 'nearest', 'sinc', 
                           'linear', 'cubic', 'quintic', or 'lanczosN' where N should be the 
                           integer order to use. [default `interpolant = galsim.Quintic()`]
    @param oversampling    Optional oversampling factor for the SBInterpolatedImage table 
                           [default `oversampling = 1.5`], setting oversampling < 1 will produce 
                           aliasing in the PSF (not good).
    @param pad_factor      Additional multiple by which to zero-pad the PSF image to avoid folding
                           compared to what would be employed for a simple galsim.Airy 
                           [default `pad_factor = 1.5`].  Note that `pad_factor` may need to be 
                           increased for stronger aberrations, i.e. those larger than order unity.
    @param flux            Total flux of the profile [default `flux=1.`].
    @param gsobject        You may also specify a gsparams argument.  See the docstring for 
                           GSObject for more information about this option.
     
    Methods
    -------
    The OpticalPSF is a GSObject, and inherits all of the GSObject methods (draw(), drawShoot(), 
    applyShear() etc.) and operator bindings.
    """

    # Initialization parameters of the object, with type information
    _req_params = { "lam_over_diam" : float }
    _opt_params = {
        "defocus" : float ,
        "astig1" : float ,
        "astig2" : float ,
        "coma1" : float ,
        "coma2" : float ,
        "spher" : float ,
        "circular_pupil" : bool ,
        "obscuration" : float ,
        "oversampling" : float ,
        "pad_factor" : float ,
        "interpolant" : str ,
        "flux" : float }
    _single_params = []
    _takes_rng = False

    # --- Public Class methods ---
    def __init__(self, lam_over_diam, defocus=0.,
                 astig1=0., astig2=0., coma1=0., coma2=0., spher=0.,
                 circular_pupil=True, obscuration=0., interpolant=None, oversampling=1.5,
                 pad_factor=1.5, flux=1., gsparams=None):

        # Currently we load optics, noise etc in galsim/__init__.py, but this might change (???)
        import galsim.optics
        
        # Choose dx for lookup table using Nyquist for optical aperture and the specified
        # oversampling factor
        dx_lookup = .5 * lam_over_diam / oversampling
        
        # We need alias_threshold here, so don't wait to make this a default GSParams instance
        # if the user didn't specify anything else.
        if not gsparams:
            gsparams = galsim.GSParams()

        # Use a similar prescription as SBAiry to set Airy stepK and thus reference unpadded image
        # size in physical units
        stepk_airy = min(
            gsparams.alias_threshold * .5 * np.pi**3 * (1. - obscuration) / lam_over_diam,
            np.pi / 5. / lam_over_diam)
        
        # Boost Airy image size by a user-specifed pad_factor to allow for larger, aberrated PSFs,
        # also make npix always *odd* so that opticalPSF lookup table array is correctly centred:
        npix = 1 + 2 * (np.ceil(pad_factor * (np.pi / stepk_airy) / dx_lookup)).astype(int)
        
        # Make the psf image using this dx and array shape
        optimage = galsim.optics.psf_image(
            lam_over_diam=lam_over_diam, dx=dx_lookup, array_shape=(npix, npix), defocus=defocus,
            astig1=astig1, astig2=astig2, coma1=coma1, coma2=coma2, spher=spher,
            circular_pupil=circular_pupil, obscuration=obscuration, flux=flux)
        
        # If interpolant not specified on input, use a Quintic interpolant
        if interpolant is None:
            quintic = galsim.Quintic(tol=1e-4)
            self.interpolant = galsim.InterpolantXY(quintic)
        else:
            self.interpolant = galsim.utilities.convert_interpolant_to_2d(interpolant)

        # Initialize the SBProfile
        GSObject.__init__(
            self, galsim.SBInterpolatedImage(optimage, xInterp=self.interpolant, dx=dx_lookup,
                                             gsparams=gsparams))

        # The above procedure ends up with a larger image than we really need, which
        # means that the default stepK value will be smaller than we need.  
        # Thus, we call the function calculateStepK() to refine the value.
        self.SBProfile.calculateStepK()
        self.SBProfile.calculateMaxK()

class InterpolatedImage(GSObject):
    """A class describing non-parametric objects specified using an Image, which can be interpolated
    for the purpose of carrying out transformations.

    The input Image and optional interpolants are used to create an SBInterpolatedImage.  The
    InterpolatedImage class is useful if you have a non-parametric description of an object as an
    Image, that you wish to manipulate / transform using GSObject methods such as applyShear(),
    applyMagnification(), applyShift(), etc.  The input Image can be any BaseImage (i.e., Image,
    ImageView, or ConstImageView).

    The constructor needs to know how the Image was drawn: is it an Image of flux or of surface
    brightness?  Since our default for drawing Images using draw() and drawShoot() is that
    `normalization == 'flux'` (i.e., sum of pixel values equals the object flux), the default for 
    the InterpolatedImage class is to assume the same flux normalization.  However, the user can 
    specify 'surface brightness' normalization if desired, or alternatively, can instead specify 
    the desired flux for the object.

    If the input Image has a scale associated with it, then there is no need to specify an input
    scale `dx`.

    The user may optionally specify an interpolant, `x_interpolant`, for real-space manipulations
    (e.g., shearing, resampling).  If none is specified, then by default, a 5th order Lanczos
    interpolant is used.  The user may also choose to specify two quantities that can affect the
    Fourier space convolution: the k-space interpolant (`k_interpolant`) and the amount of padding
    to include around the original images (`pad_factor`).  The default values for `x_interpolant`,
    `k_interpolant`, and `pad_factor` were chosen based on preliminary tests suggesting that they
    lead to a high degree of accuracy without being excessively slow.  Users should be particularly
    wary about changing `k_interpolant` and `pad_factor` from the defaults without careful testing.
    The user is given complete freedom to choose interpolants and pad factors, and no warnings are
    raised when the code is modified to choose some combination that is known to give significant
    error.  More details can be found in devel/modules/finterp.pdf, especially table 1, in the
    GalSim repository.

    The user can choose to have the image padding use zero (default), Gaussian random noise of some
    variance, or a Gaussian but correlated noise field that is specified either as an ImageCorrFunc,
    an Image (from which a noise correlation function is derived), or a string (interpreted as a
    filename containing an image to use for deriving the noise correlation function).  The user can
    also pass in a random number generator to be used for noise generation.  Finally, the user can
    pass in a `pad_image` for deterministic image padding.

    By default, the InterpolatedImage recalculates the Fourier-space step and number of points to
    use for further manipulations, rather than using the most conservative possibility.  For typical
    objects representing galaxies and PSFs this can easily make the difference between several
    seconds (conservative) and 0.04s (recalculated).  However, the user can turn off this option,
    and may especially wish to do so when using images that do not contain a high S/N object - e.g.,
    images of noise fields.

    Initialization
    --------------
    
        >>> interpolated_image = galsim.InterpolatedImage(image, x_interpolant = None,
                                                          k_interpolant = None,
                                                          normalization = 'f', dx = None,
                                                          flux = None, pad_factor = 0.,
                                                          noise_pad = 0., rng = None,
                                                          pad_image = None,
                                                          calculate_stepk = True,
                                                          calculate_maxk = True,
                                                          use_cache = True)

    Initializes interpolated_image as a galsim.InterpolatedImage() instance.

    For comparison of the case of padding with noise or zero when the image itself includes noise,
    compare `im1` and `im2` from the following code snippet (which can be executed from the
    examples/ directory):

        image = galsim.fits.read('data/147246.0_150.416558_1.998697_masknoise.fits')
        int_im1 = galsim.InterpolatedImage(image)
        int_im2 = galsim.InterpolatedImage(image, noise_pad='../tests/blankimg.fits')
        im1 = galsim.ImageF(1000,1000)
        im2 = galsim.ImageF(1000,1000)
        int_im1.draw(im1)
        int_im2.draw(im2)

    Examination of these two images clearly shows how padding with a correlated noise field that is
    similar to the one in the real data leads to a more reasonable appearance for the result when
    re-drawn at a different size.

    @param image           The Image from which to construct the object.
                           This may be either an Image (or ImageView) instance or a string
                           indicating a fits file from which to read the image.
    @param x_interpolant   Either an Interpolant2d (or Interpolant) instance or a string indicating
                           which real-space interpolant should be used.  Options are 'nearest',
                           'sinc', 'linear', 'cubic', 'quintic', or 'lanczosN' where N should be the
                           integer order to use. (Default `x_interpolant = galsim.Quintic()`)
    @param k_interpolant   Either an Interpolant2d (or Interpolant) instance or a string indicating
                           which k-space interpolant should be used.  Options are 'nearest', 'sinc',
                           'linear', 'cubic', 'quintic', or 'lanczosN' where N should be the integer
                           order to use.  We strongly recommend leaving this parameter at its
                           default value; see text above for details.  (Default `k_interpolant =
                           galsim.Quintic()`)
    @param normalization   Two options for specifying the normalization of the input Image:
                              "flux" or "f" means that the sum of the pixels is normalized
                                  to be equal to the total flux.
                              "surface brightness" or "sb" means that the pixels sample
                                  the surface brightness distribution at each location.
                              (Default `normalization = "flux"`)
    @param dx              If provided, use this as the pixel scale for the Image; this will
                           override the pixel scale stored by the provided Image, in any.  If `dx`
                           is `None`, then take the provided image's pixel scale.
                           (Default `dx = None`.)
    @param flux            Optionally specify a total flux for the object, which overrides the
                           implied flux normalization from the Image itself.
    @param pad_factor      Factor by which to pad the Image when creating the SBInterpolatedImage;
                           `pad_factor <= 0` results in the use of the default value, 4.  We
                           strongly recommend leaving this parameter at its default value; see text
                           above for details.
                           (Default `pad_factor = 0`, unless a `pad_image` is passed in, which
                           results in a default value of `pad_factor = 1`.)
    @param noise_pad       Noise properties to use when padding the original image with
                           noise.  This can be specified in several ways:
                               (a) as a float, which is interpreted as being a variance to use when
                                   padding with uncorrelated Gaussian noise; 
                               (b) as a galsim.ImageCorrFunc, which contains information about the
                                   desired noise power spectrum; 
                               (c) as a galsim.Image of a noise field, which is used to calculate
                                   the desired noise power spectrum; or
                               (d) as a string which is interpreted as a filename containing an
                                   example noise field with the proper noise power spectrum.
                           It is important to keep in mind that the calculation of a
                           galsim.ImageCorrFunc is a non-negligible amount of overhead, so the
                           recommended ways are (b) or (d). In the case of (d), if the same file is
                           used repeatedly, then use of the `use_cache` keyword (see below) can be
                           used to prevent the need for repeated galsim.ImageCorrFunc
                           initializations.
                           (Default `noise_pad = 0.`, i.e., pad with zeros.)
    @param rng             If padding by noise, the user can optionally supply the random noise
                           generator to use for drawing random numbers as `rng` (may be any kind of
                           `galsim.BaseDeviate` object).
                           If `rng=None`, one will be automatically created, using the time as a
                           seed. (Default `rng = None`)
    @param pad_image       Image to be used for deterministically padding the original image.  This
                           can be specified in two ways:
                               (a) as a galsim.Image; or
                               (b) as a string which is interpreted as a filename containing an
                                   image to use.
                           The size of the image that is passed in is taken to specify the amount of
                           padding, and so the `pad_factor` keyword should be equal to 1, i.e., no
                           padding.  The `pad_image` scale is ignored, and taken to be equal to that
                           of the `image`. Note that `pad_image` can be used together with
                           `noise_pad`.  However, the user should be careful to ensure that the
                           image used for padding has roughly zero mean.  The purpose of this
                           keyword is to allow for a more flexible representation of some noise
                           field around an object; if the user wishes to represent the sky level
                           around an object, they should do that when they have drawn the final
                           image instead.  (Default `pad_image = None`.)
    @param calculate_stepk Specify whether to perform an internal determination of the extent of 
                           the object being represented by the InterpolatedImage; often this is 
                           useful in choosing an optimal value for the stepsize in the Fourier 
                           space lookup table. (Default `calculate_stepk = True`)
    @param calculate_maxk  Specify whether to perform an internal determination of the highest 
                           spatial frequency needed to accurately render the object being 
                           represented by the InterpolatedImage; often this is useful in choosing 
                           an optimal value for the extent of the Fourier space lookup table.
                           (Default `calculate_maxk = True`)
    @param use_cache       Specify whether to cache noise_pad read in from a file to save having
                           to build an ImageCorrFunc repeatedly from the same image.
                           (Default `use_cache = True`)
    @param gsobject        You may also specify a gsparams argument.  See the docstring for 
                           GSObject for more information about this option.

    Methods
    -------
    The InterpolatedImage is a GSObject, and inherits all of the GSObject methods (draw(),
    drawShoot(), applyShear() etc.) and operator bindings.
    """

    # Initialization parameters of the object, with type information
    _req_params = { 'image' : str }
    _opt_params = {
        'x_interpolant' : str ,
        'k_interpolant' : str ,
        'normalization' : str ,
        'dx' : float ,
        'flux' : float ,
        'pad_factor' : float ,
        'noise_pad' : str ,
        'pad_image' : str ,
        'calculate_stepk' : bool ,
        'calculate_maxk' : bool
    }
    _single_params = []
    _takes_rng = True
    _cache_noise_pad = {}

    # --- Public Class methods ---
    def __init__(self, image, x_interpolant = None, k_interpolant = None, normalization = 'flux',
                 dx = None, flux = None, pad_factor = 0., noise_pad = 0., rng = None,
                 pad_image = None, calculate_stepk=True, calculate_maxk=True, use_cache=True,
                 gsparams=None):
        # first try to read the image as a file.  If it's not either a string or a valid
        # pyfits hdu or hdulist, then an exception will be raised, which we ignore and move on.
        try:
            image = galsim.fits.read(image)
        except:
            pass

        # make sure image is really an image and has a float type
        if not isinstance(image, galsim.BaseImageF) and not isinstance(image, galsim.BaseImageD):
            raise ValueError("Supplied image is not an image of floats or doubles!")

        # it must have well-defined bounds, otherwise seg fault in SBInterpolatedImage constructor
        if not image.getBounds().isDefined():
            raise ValueError("Supplied image does not have bounds defined!")

        # check what normalization was specified for the image: is it an image of surface
        # brightness, or flux?
        if not normalization.lower() in ("flux", "f", "surface brightness", "sb"):
            raise ValueError(("Invalid normalization requested: '%s'. Expecting one of 'flux', "+
                              "'f', 'surface brightness', or 'sb'.") % normalization)

        # set up the interpolants if none was provided by user, or check that the user-provided ones
        # are of a valid type
        if x_interpolant is None:
            self.x_interpolant = galsim.InterpolantXY(galsim.Quintic(tol=1e-4))
        else:
            self.x_interpolant = galsim.utilities.convert_interpolant_to_2d(x_interpolant)
        if k_interpolant is None:
            self.k_interpolant = galsim.InterpolantXY(galsim.Quintic(tol=1e-4))
        else:
            self.k_interpolant = galsim.utilities.convert_interpolant_to_2d(k_interpolant)

        # Check for input dx, and check whether Image already has one set.  At the end of this
        # code block, either an exception will have been raised, or the input image will have a
        # valid scale set.
        if dx is None:
            dx = image.getScale()
            if dx == 0:
                raise ValueError("No information given with Image or keywords about pixel scale!")
        else:
            if type(dx) != float:
                dx = float(dx)
            # Don't change the original image.  Make a new view if we need to set the scale.
            image = image.view()
            image.setScale(dx)
            if dx == 0.0:
                raise ValueError("dx may not be 0.0")

        # Set up the GaussianDeviate if not provided one, or check that the user-provided one is
        # of a valid type.
        if rng == None:
            gaussian_deviate = galsim.GaussianDeviate()
        elif isinstance(rng,galsim.BaseDeviate):
            # Even if it's already a GaussianDeviate, we still want to make a new Gaussian deviate
            # that would generate the same sequence, because later we change the sigma and we don't
            # want to change it for the original one that was passed in.  So don't distinguish
            # between GaussianDeviate and the other BaseDeviates here.
            gaussian_deviate = galsim.GaussianDeviate(rng)
        else:
            raise TypeError("rng provided to InterpolatedImage constructor is not a BaseDeviate")

        # decide about deterministic image padding
        specify_size = False
        padded_size = image.getPaddedSize(pad_factor)
        if pad_image:
            specify_size = True
            if isinstance(pad_image, str):
                try:
                    pad_image = galsim.fits.read(pad_image)
                except:
                    raise RuntimeError("Can't read in Image for padding from specified file!")
            if not isinstance(pad_image, galsim.BaseImageF) and not isinstance(pad_image,
                                                                               galsim.BaseImageD):
                raise ValueError("Supplied pad_image is not one of the allowed types!")

            # If an image was supplied directly or from a file, check its size:
            #    Cannot use if too small.
            #    Use to define the final image size otherwise.
            deltax = (1+pad_image.getXMax()-pad_image.getXMin())-(1+image.getXMax()-image.getXMin())
            deltay = (1+pad_image.getYMax()-pad_image.getYMin())-(1+image.getYMax()-image.getYMin())
            if deltax < 0 or deltay < 0:
                raise RuntimeError("Image supplied for padding is too small!")
            if pad_factor != 1. and pad_factor != 0.:
                import warnings
                msg =  "Warning: ignoring specified pad_factor because user also specified\n"
                msg += "         an image to use directly for the padding."
                warnings.warn(msg)
        elif noise_pad:
            if isinstance(image, galsim.BaseImageF):
                pad_image = galsim.ImageF(padded_size, padded_size)
            if isinstance(image, galsim.BaseImageD):
                pad_image = galsim.ImageD(padded_size, padded_size)

        # now decide about noise padding
        # First, see if the input is consistent with a float.
        # i.e. it could be an int, or a str that converts to a number.
        try:
            noise_pad = float(noise_pad)
        except:
            pass
        if isinstance(noise_pad, float):
            if noise_pad < 0.:
                raise ValueError("Noise variance cannot be negative!")
            elif noise_pad > 0.:
                # Note: make sure the sigma is properly set to sqrt(noise_pad).
                gaussian_deviate.setSigma(np.sqrt(noise_pad))
                pad_image.addNoise(galsim.DeviateNoise(gaussian_deviate))
        else:
            if isinstance(noise_pad, galsim.ImageCorrFunc):
                cf = noise_pad
            elif isinstance(noise_pad,galsim.BaseImageF) or isinstance(noise_pad,galsim.BaseImageD):
                cf = galsim.ImageCorrFunc(noise_pad)
            elif use_cache and noise_pad in InterpolatedImage._cache_noise_pad:
                cf = InterpolatedImage._cache_noise_pad[noise_pad]
            elif isinstance(noise_pad, str):
                try:
                    cf = galsim.ImageCorrFunc(galsim.fits.read(noise_pad))
                except:
                    raise RuntimeError("Can't read in Image to define correlated noise " +
                                       "field for noise padding from specified file!")
                if use_cache: 
                    InterpolatedImage._cache_noise_pad[noise_pad] = cf
            else:
                raise ValueError("Input noise_pad must be a float/int, an ImageCorrFunc, " +
                                 "Image, or filename containing an image to use to make an " +
                                 "ImageCorrFunc!")
            cf.applyNoiseTo(pad_image, dev=gaussian_deviate)

        # Now we have to check: was the padding determined using pad_factor?  Or by passing in an
        # image for padding?  Treat these cases differently:
        # (1) If the former, then we can simply have the C++ handle the padding process.
        # (2) If the latter, then we have to do the padding ourselves, and pass the resulting image
        # to the C++ with pad_factor explicitly set to 1.
        if specify_size is False:
            # Make the SBInterpolatedImage out of the image.
            sbinterpolatedimage = galsim.SBInterpolatedImage(
                    image, xInterp=self.x_interpolant, kInterp=self.k_interpolant,
                    dx=dx, pad_factor=pad_factor, pad_image=pad_image, gsparams=gsparams)
            self.x_size = padded_size
            self.y_size = padded_size
        else:
            # Leave the original image as-is.  Instead, we shift around the image to be used for
            # padding.  Find out how much x and y margin there should be on lower end:
            x_marg = int(np.round(0.5*deltax))
            y_marg = int(np.round(0.5*deltay))
            # Now reset the pad_image to contain the original image in an even way
            pad_image = pad_image.view()
            pad_image.setScale(dx)
            pad_image.setOrigin(image.getXMin()-x_marg, image.getYMin()-y_marg)
            # Set the central values of pad_image to be equal to the input image
            pad_image[image.bounds] = image
            sbinterpolatedimage = galsim.SBInterpolatedImage(
                    pad_image, xInterp=self.x_interpolant, kInterp=self.k_interpolant,
                    dx=dx, pad_factor=1., gsparams=gsparams)
            self.x_size = 1+pad_image.getXMax()-pad_image.getXMin()
            self.y_size = 1+pad_image.getYMax()-pad_image.getYMin()

        # GalSim cannot automatically know what stepK and maxK are appropriate for the 
        # input image.  So it is usually worth it to do a manual calculation here.
        if calculate_stepk:
            sbinterpolatedimage.calculateStepK()
        if calculate_maxk:
            sbinterpolatedimage.calculateMaxK()

        # If the user specified a flux, then set to that flux value.
        if flux != None:
            if type(flux) != flux:
                flux = float(flux)
            sbinterpolatedimage.setFlux(flux)
        # If the user specified a flux normalization for the input Image, then since
        # SBInterpolatedImage works in terms of surface brightness, have to rescale the values to
        # get proper normalization.
        elif flux is None and normalization.lower() in ['flux','f'] and dx != 1.:
            sbinterpolatedimage.scaleFlux(1./(dx**2))
        # If the input Image normalization is 'sb' then since that is the SBInterpolated default
        # assumption, no rescaling is needed.

        # Initialize the SBProfile
        GSObject.__init__(self, sbinterpolatedimage)


class Pixel(GSObject):
    """A class describing pixels.  Has an SBBox in the SBProfile attribute.

    This class is typically used to represent a Pixel response function, and therefore is only
    needed when drawing images using Fourier transform or real-space convolution (with the draw
    method), not when using photon-shooting (with the drawShoot method).

    Initialization
    --------------
    A Pixel is initialized with an x dimension width `xw`, an optional y dimension width (if
    unspecifed `yw=xw` is assumed) and an optional flux parameter [default `flux = 1.`].

    You may also specify a gsparams argument.  See the docstring for GSObject for more 
    information about this option.

    Methods
    -------
    The Pixel is a GSObject, and inherits all of the GSObject methods (draw(), drawShoot(), 
    applyShear() etc.) and operator bindings.

    Note: We have not implemented drawing a sheared or rotated Pixel in real space.  It's a 
          bit tricky to get right at the edges where fractional fluxes are required.  
          Fortunately, this is almost never needed.  Pixels are almost always convolved by
          something else rather than drawn by themselves, in which case either the fourier
          space method is used, or photon shooting.  Both of these are implemented in GalSim.
          If need to draw sheared or rotated Pixels in real space, please file an issue, and
          maybe we'll implement that function.  Until then, you will get an exception if you try.
    """

    # Initialization parameters of the object, with type information
    _req_params = { "xw" : float }
    _opt_params = { "yw" : float , "flux" : float }
    _single_params = []
    _takes_rng = False

    # --- Public Class methods ---
    def __init__(self, xw, yw=None, flux=1., gsparams=None):
        if yw is None:
            yw = xw
        GSObject.__init__(self, galsim.SBBox(xw=xw, yw=yw, flux=flux, gsparams=gsparams))

    def getXWidth(self):
        """Return the width of the pixel in the x dimension.
        """
        return self.SBProfile.getXWidth()

    def getYWidth(self):
        """Return the width of the pixel in the y dimension.
        """
        return self.SBProfile.getYWidth()


class Sersic(GSObject):
    """A class describing Sersic profile objects.  Has an SBSersic in the SBProfile attribute.

    For more details of the Sersic Surface Brightness profile, please see the SBSersic documentation
    produced by doxygen, or refer to http://en.wikipedia.org/wiki/Sersic_profile.

    Initialization
    --------------
    A Sersic is initialized with `n`, the Sersic index of the profile, and the half light radius 
    size parameter `half_light_radius`.  A `flux` parameter is optional [default `flux = 1.`].

    Example:

        >>> sersic_obj = Sersic(n=3.5, half_light_radius=2.5, flux=40.)
        >>> sersic_obj.getHalfLightRadius()
        2.5
        >>> sersic_obj.getN()
        3.5

    You may also specify a gsparams argument.  See the docstring for GSObject for more 
    information about this option.

    Methods
    -------
    The Sersic is a GSObject, and inherits all of the GSObject methods (draw(), drawShoot(),
    applyShear() etc.) and operator bindings.
    """

    # Initialization parameters of the object, with type information
    _req_params = { "n" : float , "half_light_radius" : float }
    _opt_params = { "flux" : float }
    _single_params = []
    _takes_rng = False

    # --- Public Class methods ---
    def __init__(self, n, half_light_radius, flux=1., gsparams=None):
        GSObject.__init__(
            self, galsim.SBSersic(n, half_light_radius=half_light_radius, flux=flux,
                                  gsparams=gsparams))

    def getN(self):
        """Return the Sersic index `n` for this profile.
        """
        return self.SBProfile.getN()

    def getHalfLightRadius(self):
        """Return the half light radius for this Sersic profile.
        """
        return self.SBProfile.getHalfLightRadius()


class Exponential(GSObject):
    """A class describing exponential profile objects.  Has an SBExponential in the SBProfile 
    attribute.

    For more details of the Exponential Surface Brightness profile, please see the SBExponential
    documentation produced by doxygen.

    Initialization
    --------------
    An Exponential can be initialized using one (and only one) of two possible size parameters

        half_light_radius
        scale_radius

    and an optional `flux` parameter [default `flux = 1.`].

    Example:

        >>> exp_obj = Exponential(flux=3., scale_radius=5.)
        >>> exp_obj.getHalfLightRadius()
        8.391734950083302
        >>> exp_obj = Exponential(flux=3., half_light_radius=1.)
        >>> exp_obj.getScaleRadius()
        0.5958243473776976

    Attempting to initialize with more than one size parameter is ambiguous, and will raise a
    TypeError exception.

    You may also specify a gsparams argument.  See the docstring for GSObject for more 
    information about this option.

    Methods
    -------
    The Exponential is a GSObject, and inherits all of the GSObject methods (draw(), drawShoot(),
    applyShear() etc.) and operator bindings.
    """

    # Initialization parameters of the object, with type information
    _req_params = {}
    _opt_params = { "flux" : float }
    _single_params = [ { "scale_radius" : float , "half_light_radius" : float } ]
    _takes_rng = False

    # --- Public Class methods ---
    def __init__(self, half_light_radius=None, scale_radius=None, flux=1., gsparams=None):
        GSObject.__init__(
            self, galsim.SBExponential(
                half_light_radius=half_light_radius, scale_radius=scale_radius, flux=flux,
                gsparams=gsparams))

    def getScaleRadius(self):
        """Return the scale radius for this Exponential profile.
        """
        return self.SBProfile.getScaleRadius()

    def getHalfLightRadius(self):
        """Return the half light radius for this Exponential profile.
        """
        # Factor not analytic, but can be calculated by iterative solution of equation:
        #  (re / r0) = ln[(re / r0) + 1] + ln(2)
        return self.SBProfile.getScaleRadius() * 1.6783469900166605


class DeVaucouleurs(GSObject):
    """A class describing DeVaucouleurs profile objects.  Has an SBDeVaucouleurs in the SBProfile 
    attribute.

    For more details of the DeVaucouleurs Surface Brightness profile, please see the
    SBDeVaucouleurs documentation produced by doxygen, or refer to 
    http://en.wikipedia.org/wiki/De_Vaucouleurs'_law.

    Initialization
    --------------
    A DeVaucouleurs is initialized with the half light radius size parameter `half_light_radius` and
    an optional `flux` parameter [default `flux = 1.`].

    Example:

        >>> dvc_obj = DeVaucouleurs(half_light_radius=2.5, flux=40.)
        >>> dvc_obj.getHalfLightRadius()
        2.5
        >>> dvc_obj.getFlux()
        40.0

    You may also specify a gsparams argument.  See the docstring for GSObject for more 
    information about this option.

    Methods
    -------
    The DeVaucouleurs is a GSObject, and inherits all of the GSObject methods (draw(), drawShoot(),
    applyShear() etc.) and operator bindings.
    """

    # Initialization parameters of the object, with type information
    _req_params = { "half_light_radius" : float }
    _opt_params = { "flux" : float }
    _single_params = []
    _takes_rng = False

    # --- Public Class methods ---
    def __init__(self, half_light_radius=None, flux=1., gsparams=None):
        GSObject.__init__(
            self, galsim.SBDeVaucouleurs(half_light_radius=half_light_radius, flux=flux,
                                         gsparams=gsparams))

    def getHalfLightRadius(self):
        """Return the half light radius for this DeVaucouleurs profile.
        """
        return self.SBProfile.getHalfLightRadius()

     
class RealGalaxy(GSObject):
    """A class describing real galaxies from some training dataset.  Has an SBConvolve in the
    SBProfile attribute.

    This class uses a catalog describing galaxies in some training data (for more details, see the
    RealGalaxyCatalog documentation) to read in data about realistic galaxies that can be used for
    simulations based on those galaxies.  Also included in the class is additional information that
    might be needed to make or interpret the simulations, e.g., the noise properties of the training
    data.

    The GSObject drawShoot method is unavailable for RealGalaxy instances.

    Initialization
    --------------
    
        real_galaxy = galsim.RealGalaxy(real_galaxy_catalog, index=None, id=None, random=False, 
                                        rng=None, x_interpolant=None, k_interpolant=None,
                                        flux=None, pad_factor = 0, noise_pad=False, pad_image=None,
                                        use_cache = True)

    This initializes real_galaxy with three SBInterpolatedImage objects (one for the deconvolved
    galaxy, and saved versions of the original HST image and PSF). Note that there are multiple
    keywords for choosing a galaxy; exactly one must be set.  In future we may add more such
    options, e.g., to choose at random but accounting for the non-constant weight factors
    (probabilities for objects to make it into the training sample).  Like other GSObjects, the
    RealGalaxy contains an SBProfile attribute which is an SBConvolve representing the deconvolved
    HST galaxy.

    Note that preliminary tests suggest that for optimal balance between accuracy and speed,
    `k_interpolant` and `pad_factor` should be kept at their default values.  The user should be
    aware that significant inaccuracy can result from using other combinations of these parameters;
    see devel/modules/finterp.pdf, especially table 1, in the GalSim repository.

    @param real_galaxy_catalog  A RealGalaxyCatalog object with basic information about where to
                                find the data, etc.
    @param index                Index of the desired galaxy in the catalog.
    @param id                   Object ID for the desired galaxy in the catalog.
    @param random               If true, then just select a completely random galaxy from the
                                catalog.
    @param rng                  A random number generator to use for selecting a random galaxy 
                                (may be any kind of BaseDeviate or None)
    @param x_interpolant        Either an Interpolant2d (or Interpolant) instance or a string 
                                indicating which real-space interpolant should be used.  Options are 
                                'nearest', 'sinc', 'linear', 'cubic', 'quintic', or 'lanczosN' 
                                where N should be the integer order to use. [default 
                                `x_interpolant = galsim.Lanczos(5,...)'].
    @param k_interpolant        Either an Interpolant2d (or Interpolant) instance or a string 
                                indicating which k-space interpolant should be used.  Options are 
                                'nearest', 'sinc', 'linear', 'cubic', 'quintic', or 'lanczosN' 
                                where N should be the integer order to use.  We strongly recommend
                                leaving this parameter at its default value; see text above for
                                details.  [default `k_interpolant = galsim.Quintic()'].
    @param flux                 Total flux, if None then original flux in galaxy is adopted without
                                change [default `flux = None`].
    @param pad_factor           Factor by which to pad the Image when creating the
                                SBInterpolatedImage; `pad_factor <= 0` results in the use of the
                                default value, 4.  We strongly recommend leaving this parameter at
                                its default value; see text above for details.
                                [Default `pad_factor = 0`.]
    @param noise_pad            When creating the SBProfile attribute for this GSObject, pad the
                                SBInterpolated image with zeros, or with noise of a level specified
                                in the training dataset?  There are several options here: 
                                    Use `noise_pad = False` if you wish to pad with zeros.
                                    Use `noise_pad = True` if you wish to pad with uncorrelated
                                        noise of the proper variance.
                                    Set `noise_pad` equal to a galsim.ImageCorrFunc, an Image, or a
                                        filename for a file containing an Image of an example noise
                                        field that will be used to calculate the noise power
                                        spectrum and generate noise in the padding region.
                                In the last case, if the same file is used repeatedly, then use of
                                the `use_cache` keyword (see below) can be used to prevent the need
                                for repeated galsim.ImageCorrFunc initializations.
                                [default `noise_pad = False`]
    @param pad_image            Image to be used for deterministically padding the original image.
                                This can be specified in two ways:
                                   (a) as a galsim.Image; or
                                   (b) as a string which is interpreted as a filename containing an
                                       image to use.
                               The size of the image that is passed in is taken to specify the
                                amount of padding, and so the `pad_factor` keyword should be equal
                                to 1, i.e., no padding.  The `pad_image` scale is ignored, and taken
                                to be equal to that of the `image`. Note that `pad_image` can be
                                used together with `noise_pad`.  However, the user should be careful
                                to ensure that the image used for padding has roughly zero mean.
                                The purpose of this keyword is to allow for a more flexible
                                representation of some noise field around an object; if the user
                                wishes to represent the sky level around an object, they should do
                                that when they have drawn the final image instead.  (Default
                                `pad_image = None`.)
    @param use_cache            Specify whether to cache noise_pad read in from a file to save
                                having to build an ImageCorrFunc repeatedly from the same image.
                                (Default `use_cache = True`)
    @param gsobject             You may also specify a gsparams argument.  See the docstring for 
                                GSObject for more information about this option.

    Methods
    -------
    The RealGalaxy is a GSObject, and inherits all of the GSObject methods (draw(), applyShear(), 
    etc. except drawShoot() which is unavailable), and operator bindings.
    """

    # Initialization parameters of the object, with type information
    _req_params = {}
    _opt_params = { "x_interpolant" : str ,
                    "k_interpolant" : str,
                    "flux" : float ,
                    "pad_factor" : float,
                    "noise_pad" : str,
                    "pad_image" : str}
    _single_params = [ { "index" : int , "id" : str } ]
    _takes_rng = True
    _cache_noise_pad = {}
    _cache_variance = {}

    # --- Public Class methods ---
    def __init__(self, real_galaxy_catalog, index=None, id=None, random=False,
                 rng=None, x_interpolant=None, k_interpolant=None, flux=None, pad_factor = 0,
                 noise_pad=False, pad_image=None, use_cache=True, gsparams=None):

        import pyfits

        # Code block below will be for galaxy selection; not all are currently implemented.  Each
        # option must return an index within the real_galaxy_catalog.        
        if index != None:
            if (id != None or random == True):
                raise AttributeError('Too many methods for selecting a galaxy!')
            use_index = index
        elif id != None:
            if (random == True):
                raise AttributeError('Too many methods for selecting a galaxy!')
            use_index = real_galaxy_catalog._get_index_for_id(id)
        elif random == True:
            if rng is None:
                uniform_deviate = galsim.UniformDeviate()
            elif isinstance(rng, galsim.BaseDeviate):
                uniform_deviate = galsim.UniformDeviate(rng)
            else:
                raise TypeError("The rng provided to RealGalaxy constructor is not a BaseDeviate")
            use_index = int(real_galaxy_catalog.nobjects * uniform_deviate()) 
        else:
            raise AttributeError('No method specified for selecting a galaxy!')

        # read in the galaxy, PSF images; for now, rely on pyfits to make I/O errors. Should
        # consider exporting this code into fits.py in some function that takes a filename and HDU,
        # and returns an ImageView

        gal_image = real_galaxy_catalog.getGal(use_index)
        PSF_image = real_galaxy_catalog.getPSF(use_index)

        # choose proper interpolant
        if x_interpolant is None:
            lan5 = galsim.Lanczos(5, conserve_flux=True, tol=1.e-4)
            self.x_interpolant = galsim.InterpolantXY(lan5)
        else:
            self.x_interpolant = galsim.utilities.convert_interpolant_to_2d(x_interpolant)
        if k_interpolant is None:
            self.k_interpolant = galsim.InterpolantXY(galsim.Quintic(tol=1.e-4))
        else:
            self.k_interpolant = galsim.utilities.convert_interpolant_to_2d(k_interpolant)

        # read in data about galaxy from FITS binary table; store as normal attributes of RealGalaxy

        # save any other relevant information as instance attributes
        self.catalog_file = real_galaxy_catalog.file_name
        self.index = use_index
        self.pixel_scale = float(real_galaxy_catalog.pixel_scale[use_index])

        # handle padding by an image
        specify_size = False
        padded_size = gal_image.getPaddedSize(pad_factor)
        if pad_image is not None:
            specify_size = True
            if isinstance(pad_image,str):
                try:
                    pad_image = galsim.fits.read(pad_image)
                except:
                    raise RuntimeError("Can't read in Image for padding from specified file!")
            if not isinstance(pad_image, galsim.BaseImageF) and not isinstance(pad_image,
                                                                               galsim.BaseImageD):
                raise ValueError("Supplied pad_image is not one of the allowed types!")
            # If an image was supplied directly or from a file, check its size:
            #    Cannot use if too small.
            #    Use to define the final image size otherwise.
            deltax = (1+pad_image.getXMax()-pad_image.getXMin())-(1+gal_image.getXMax()-gal_image.getXMin())
            deltay = (1+pad_image.getYMax()-pad_image.getYMin())-(1+gal_image.getYMax()-gal_image.getYMin())
            if deltax < 0 or deltay < 0:
                raise RuntimeError("Image supplied for padding is too small!")
            if pad_factor != 1. and pad_factor != 0.:
                import warnings
                msg =  "Warning: ignoring specified pad_factor because user also specified\n"
                msg += "         an image to use directly for the padding."
                warnings.warn(msg)
        else:
            if isinstance(gal_image, galsim.BaseImageF):
                pad_image = galsim.ImageF(padded_size, padded_size)
            if isinstance(gal_image, galsim.BaseImageD):
                pad_image = galsim.ImageD(padded_size, padded_size)

        # handle noise-padding options
        try:
            noise_pad = galsim.config.value._GetBoolValue(noise_pad,'')
        except:
            pass
        if noise_pad:
            self.pad_variance= float(real_galaxy_catalog.variance[use_index])

            # Check, is it "True" or something else?  If True, we use Gaussian uncorrelated noise
            # using the stored variance in the catalog.  Otherwise, if it's an ImageCorrFunc we use
            # it directly; if it's an Image of some sort we use it to make an ImageCorrFunc; if it's
            # a string, we read in the image from file and make an ImageCorrFunc.
            if type(noise_pad) is not bool:
                if isinstance(noise_pad, galsim.ImageCorrFunc):
                    cf = noise_pad
                elif isinstance(noise_pad,galsim.BaseImageF) or isinstance(noise_pad,galsim.BaseImageD):
                    cf = galsim.ImageCorrFunc(noise_pad)
                elif use_cache and noise_pad in RealGalaxy._cache_noise_pad:
                    cf = RealGalaxy._cache_noise_pad[noise_pad]
                    cf.scaleVariance(real_galaxy_catalog.variance[use_index] /
                                     RealGalaxy._cache_variance[noise_pad])
                elif isinstance(noise_pad, str):
                    try:
                        tmp_img = galsim.fits.read(noise_pad)
                        tmp_var = np.var(tmp_img.array)
                        cf = galsim.ImageCorrFunc(tmp_img)
                    except:
                        raise RuntimeError("Can't read in Image to define correlated noise " +
                                           "field for noise padding from specified file!")
                    if use_cache:
                        RealGalaxy._cache_noise_pad[noise_pad] = cf
                        RealGalaxy._cache_variance[noise_pad] = tmp_var
                    # this small patch may have different overall variance, so rescale while
                    # preserving the correlation structure
                    cf.scaleVariance(self.pad_variance/tmp_var)
                else:
                    raise RuntimeError("noise_pad must be either a bool, ImageCorrFunc, Image, "+
                                       "or a filename for reading in an Image")
                     
            # Set up the GaussianDeviate if not provided one, or check that the user-provided one
            # is of a valid type.
            if rng == None:
                gaussian_deviate = galsim.GaussianDeviate()
            elif isinstance(rng,galsim.BaseDeviate):
                # Even if it's already a GaussianDeviate, we still want to make a new Gaussian
                # deviate that would generate the same sequence, because later we change the sigma
                # and we don't want to change it for the original one that was passed in.  So don't
                # distinguish between GaussianDeviate and the other BaseDeviates here.
                gaussian_deviate = galsim.GaussianDeviate(rng)
            else:
                raise TypeError("rng provided to InterpolatedImage constructor is not a BaseDeviate")
            gaussian_deviate.setSigma(np.sqrt(self.pad_variance))

            # populate padding image with noise field
            if type(noise_pad) is bool:
                pad_image.addNoise(galsim.DeviateNoise(gaussian_deviate))
            else:
                cf.applyNoiseTo(pad_image, dev=gaussian_deviate)
        else:
            self.pad_variance=0.

        # Now we have to check: was the padding determined using pad_factor?  Or by passing in an
        # image for padding?  Treat these cases differently:
        # (1) If the former, then we can simply have the C++ handle the padding process.
        # (2) If the latter, then we have to do the padding ourselves, and pass the resulting image
        # to the C++ with pad_factor explicitly set to 1.
        if specify_size is False:
            # Make the SBInterpolatedImage out of the image.
            self.original_image = galsim.SBInterpolatedImage(
                    gal_image, xInterp=self.x_interpolant, kInterp=self.k_interpolant,
                    dx=self.pixel_scale, pad_factor=pad_factor, pad_image=pad_image, 
                    gsparams=gsparams)
        else:
            # Leave the original image as-is.  Instead, we shift around the image to be used for
            # padding.  Find out how much x and y margin there should be on lower end:
            x_marg = int(np.round(0.5*deltax))
            y_marg = int(np.round(0.5*deltay))
            # Now reset the pad_image to contain the original image in an even way
            pad_image = pad_image.view()
            pad_image.setScale(self.pixel_scale)
            pad_image.setOrigin(gal_image.getXMin()-x_marg, gal_image.getYMin()-y_marg)
            # Set the central values of pad_image to be equal to the input image
            pad_image[gal_image.bounds] = gal_image
            self.original_image = galsim.SBInterpolatedImage(
                    pad_image, xInterp=self.x_interpolant, kInterp=self.k_interpolant,
                    dx=self.pixel_scale, pad_factor=1., gsparams=gsparams)

        # also make the original PSF image, with far less fanfare: we don't need to pad with
        # anything interesting.
        self.original_PSF = galsim.SBInterpolatedImage(
                PSF_image, xInterp=self.x_interpolant, kInterp=self.k_interpolant,
                dx=self.pixel_scale, gsparams=gsparams)

        # recalculate Fourier-space attributes rather than using overly-conservative defaults
        self.original_image.calculateStepK()
        self.original_image.calculateMaxK()
        self.original_PSF.calculateStepK()
        self.original_PSF.calculateMaxK()
        
        if flux != None:
            self.original_image.setFlux(flux)
            self.original_image.__class__ = galsim.SBTransform # correctly reflect SBProfile change
        self.original_PSF.setFlux(1.0)
        self.original_PSF.__class__ = galsim.SBTransform # correctly reflect SBProfile change

        # Calculate the PSF "deconvolution" kernel
        psf_inv = galsim.SBDeconvolve(self.original_PSF, gsparams=gsparams)
        # Initialize the SBProfile attribute
        GSObject.__init__(self, galsim.SBConvolve([self.original_image, psf_inv],
                                                  gsparams=gsparams))

    def getHalfLightRadius(self):
        raise NotImplementedError("Half light radius calculation not implemented for RealGalaxy "
                                   +"objects.")

#
# --- Compound GSObject classes: Add and Convolve ---

class Add(GSObject):
    """A class for adding 2 or more GSObjects.  Has an SBAdd in the SBProfile attribute.

    The Add class is used to represent the sum of multiple GSObjects.  For example, it might be used
    to represent a multiple-component galaxy as the sum of an Exponential and a DeVaucouleurs, or to
    represent a PSF as the sum of multiple Gaussians.

    You may also specify a gsparams argument.  See the docstring for GSObject for more 
    information about this option.  Note: if gsparams is unspecified (or None), then the
    Add instance inherits the same GSParams as the first item in the list.

    Methods
    -------
    The Add is a GSObject, and inherits all of the GSObject methods (draw(), drawShoot(),
    applyShear() etc.) and operator bindings.
    """
    
    # --- Public Class methods ---
    def __init__(self, *args, **kwargs):

        # Check kwargs first:
        gsparams = kwargs.pop("gsparams", None)

        # Make sure there is nothing left in the dict.
        if kwargs:
            raise TypeError(
                "Add constructor got unexpected keyword argument(s): %s"%kwargs.keys())

        if len(args) == 0:
            # No arguments. Could initialize with an empty list but draw then segfaults. Raise an
            # exception instead.
            raise ValueError("Add must be initialized with at least one GSObject.")
        elif len(args) == 1:
            # 1 argument.  Should be either a GSObject or a list of GSObjects
            if isinstance(args[0], GSObject):
                SBList = [args[0].SBProfile]
            elif isinstance(args[0], list):
                SBList = []
                for obj in args[0]:
                    if isinstance(obj, GSObject):
                        SBList.append(obj.SBProfile)
                    else:
                        raise TypeError("Input list must contain only GSObjects.")
            else:
                raise TypeError("Single input argument must be a GSObject or list of them.")
            GSObject.__init__(self, galsim.SBAdd(SBList, gsparams=gsparams))
        elif len(args) >= 2:
            # >= 2 arguments.  Convert to a list of SBProfiles
            SBList = [obj.SBProfile for obj in args]
            GSObject.__init__(self, galsim.SBAdd(SBList, gsparams=gsparams))

class Convolve(GSObject):
    """A class for convolving 2 or more GSObjects.  Has an SBConvolve in the SBProfile attribute.

    The objects to be convolved may be provided either as multiple unnamed arguments (e.g. 
    `Convolve(psf, gal, pix)`) or as a list (e.g. `Convolve([psf, gal, pix])`).  Any number of 
    objects may be provided using either syntax.  (Even 0 or 1, although that doesn't really make 
    much sense.)
   
    The convolution will normally be done using discrete Fourier transforms of each of the component
    profiles, multiplying them together, and then transforming back to real space.
   
    There is also an option to do the convolution as integrals in real space.  To do this, use the 
    optional keyword argument `real_space = True`.  Currently, the real-space integration is only 
    enabled for convolving 2 profiles.  (Aside from the trivial implementaion for 1 profile.)  If 
    you try to use it for more than 2 profiles, an exception will be raised.
    
    The real-space convolution is normally slower than the DFT convolution.  The exception is if
    both component profiles have hard edges, e.g. a truncated Moffat with a Pixel.  In that case,
    the highest frequency `maxK` for each component is quite large since the ringing dies off fairly
    slowly.  So it can be quicker to use real-space convolution instead.  Also, real-space 
    convolution tends to be more accurate in this case as well.

    If you do not specify either `real_space = True` or `False` explicitly, then we check if there 
    are 2 profiles, both of which have hard edges.  In this case, we automatically use real-space 
    convolution.  In all other cases, the default is not to use real-space convolution.

    You may also specify a gsparams argument.  See the docstring for GSObject for more 
    information about this option.  Note: if gsparams is unspecified (or None), then the
    Convolve instance inherits the same GSParams as the first item in the list.
    """
                    
    # --- Public Class methods ---
    def __init__(self, *args, **kwargs):

        # First check for number of arguments != 0
        if len(args) == 0:
            # No arguments. Could initialize with an empty list but draw then segfaults. Raise an
            # exception instead.
            raise ValueError("Convolve must be initialized with at least one GSObject.")
        elif len(args) == 1:
            if isinstance(args[0], GSObject):
                SBList = [args[0].SBProfile]
            elif isinstance(args[0], list):
                SBList=[]
                for obj in args[0]:
                    if isinstance(obj, GSObject):
                        SBList.append(obj.SBProfile)
                    else:
                        raise TypeError("Input list must contain only GSObjects.")
            else:
                raise TypeError("Single input argument must be a GSObject or list of them.")
        elif len(args) >= 2:
            # >= 2 arguments.  Convert to a list of SBProfiles
            SBList = []
            for obj in args:
                if isinstance(obj, GSObject):
                    SBList.append(obj.SBProfile)
                else:
                    raise TypeError("Input args must contain only GSObjects.")

        # Having built the list of SBProfiles or thrown exceptions if necessary, see now whether
        # to perform real space convolution...

        # Check kwargs
        # real_space can be True or False (default if omitted is None), which specifies whether to 
        # do the convolution as an integral in real space rather than as a product in fourier 
        # space.  If the parameter is omitted (or explicitly given as None I guess), then
        # we will usually do the fourier method.  However, if there are 2 components _and_ both of 
        # them have hard edges, then we use real-space convolution.
        real_space = kwargs.pop("real_space", None)

        gsparams = kwargs.pop("gsparams", None)

        # Make sure there is nothing left in the dict.
        if kwargs:
            raise TypeError(
                "Convolve constructor got unexpected keyword argument(s): %s"%kwargs.keys())


        # If 1 argument, check if it is a list:
        if len(args) == 1 and isinstance(args[0], list):
            args = args[0]

        hard_edge = True
        for obj in args:
            if not obj.hasHardEdges():
                hard_edge = False

        if real_space is None:
            # Figure out if it makes more sense to use real-space convolution.
            if len(args) == 2:
                real_space = hard_edge
            elif len(args) == 1:
                real_space = obj.isAnalyticX()
            else:
                real_space = False
        
        # Warn if doing DFT convolution for objects with hard edges.
        if not real_space and hard_edge:
            import warnings
            if len(args) == 2:
                msg = """
                Doing convolution of 2 objects, both with hard edges.
                This might be more accurate and/or faster using real_space=True"""
            else:
                msg = """
                Doing convolution where all objects have hard edges.
                There might be some inaccuracies due to ringing in k-space."""
            warnings.warn(msg)

        if real_space:
            # Can't do real space if nobj > 2
            if len(args) > 2:
                import warnings
                msg = """
                Real-space convolution of more than 2 objects is not implemented.
                Switching to DFT method."""
                warnings.warn(msg)
                real_space = False

            # Also can't do real space if any object is not analytic, so check for that.
            else:
                for obj in args:
                    if not obj.isAnalyticX():
                        import warnings
                        msg = """
                        A component to be convolved is not analytic in real space.
                        Cannot use real space convolution.
                        Switching to DFT method."""
                        warnings.warn(msg)
                        real_space = False
                        break

        # Then finally initialize the SBProfile using the objects' SBProfiles in SBList
        GSObject.__init__(self, galsim.SBConvolve(SBList, real_space=real_space,
                                                  gsparams=gsparams))


class Deconvolve(GSObject):
    """Base class for defining the python interface to the SBDeconvolve C++ class.

    The Deconvolve class represents a deconvolution kernel.  Note that the Deconvolve class, or
    compound objects (Add, Convolve) that include a Deconvolve as one of the components, cannot be
    photon-shot using the drawShoot method.

    You may also specify a gsparams argument.  See the docstring for GSObject for more 
    information about this option.  Note: if gsparams is unspecified (or None), then the
    Deconvolve instance inherits the same GSParams as the object being deconvolved.
    """
    # --- Public Class methods ---
    def __init__(self, farg, gsparams=None):
        if isinstance(farg, GSObject):
            self.farg = farg
            GSObject.__init__(self, galsim.SBDeconvolve(self.farg.SBProfile,
                                                        gsparams=gsparams))
        else:
            raise TypeError("Argument farg must be a GSObject.")

class Shapelet(GSObject):
    """A class describing polar shapelet surface brightness profiles.

    This class describes an arbitrary profile in terms of a shapelet decomposition.  A shapelet
    decomposition is an eigenfunction decomposition of a 2-d function using the eigenfunctions
    of the 2-d quantum harmonic oscillator.  The functions are Laguerre polynomials multiplied
    by a Gaussian.  See Bernstein & Jarvis, 2002 or Massey & Refregier, 2005 for more detailed 
    information about this kind of decomposition.  For this class, we follow the notation of 
    Bernstein & Jarvis.

    The decomposition is described by an overall scale length, sigma, and a vector of 
    coefficients, b.  The b vector is indexed by two values, which can be either (p,q) or (N,m).
    In terms of the quantum solution of the 2-d harmonic oscillator, p and q are the number of 
    quanta with positive and negative angular momentum (respectively).  Then, N=p+q, m=p-q.

    The 2D image is given by (in polar coordinates):

        I(r,theta) = 1/sigma^2 Sum_pq b_pq psi_pq(r/sigma, theta)

    where psi_pq are the shapelet eigenfunctions, given by:

        psi_pq(r,theta) = (-)^q/sqrt(pi) sqrt(q!/p!) r^m exp(i m theta) exp(-r^2/2) L_q^(m)(r^2)

    and L_q^(m)(x) are generalized Laguerre polynomials.
    
    The coeffients b_pq are in general complex.  However, we require that the resulting 
    I(r,theta) be purely real, which implies that b_pq = b_qp* (where * means complex conjugate).
    This further implies that b_pp (i.e. b_pq with p==q) is real. 


    Initialization
    --------------
    
    1. Make a blank Shapelet instance with all b_pq = 0.

        shapelet = galsim.Shapelet(sigma=sigma, order=order)

    2. Make a Shapelet instance using a given vector for the b_pq values.

        order = 2
        bvec = [ 1, 0, 0, 0.2, 0.3, -0.1 ]
        shapelet = galsim.Shapelet(sigma=sigma, order=order, bvec=bvec)

    We use the following order for the coeffiecients, where the subscripts are in terms of p,q.

    [ b00  Re(b10)  Im(b10)  Re(b20)  Im(b20)  b11  Re(b30)  Im(b30)  Re(b21)  Im(b21) ... ]

    i.e. we progressively increase N, and for each value of N, we start with m=N and go down to 
    m=0 or 1 as appropriate.  And since m=0 is intrinsically real, it only requires one spot
    in the list.

    @param sigma          The scale size in the standard units (usually arcsec).
    @param order          Specify the order of the shapelet decomposition.  This is the maximum
                          N=p+q included in the decomposition.
    @param bvec           The initial vector of coefficients.  (Default: all zeros)


    Methods
    -------

    The Shapelet is a GSObject, and inherits most of the GSObject methods (draw(), applyShear(),
    etc.) and operator bindings.  The exception is drawShoot, which is not yet implemented for 
    Shapelet instances.
    
    In addition, Shapelet has the following methods:

    getSigma()         Get the sigma value.
    getOrder()         Get the order, the maximum N=p+q used by the decomposition.
    getBVec()          Get the vector of coefficients, returned as a numpy array.
    getPQ(p,q)         Get b_pq.  Returned as tuple (re, im) (even if p==q).
    getNM(N,m)         Get b_Nm.  Returned as tuple (re, im) (even if m=0).

    setSigma(sigma)    Set the sigma value.
    setOrder(order)    Set the order.
    setBVec(bvec)      Set the vector of coefficients.
    setPQ(p,q,re,im=0) Set b_pq.
    setNM(N,m,re,im=0) Set b_Nm.

    fitImage(image)    Fit for a shapelet decomposition of the given image.
    """

    # Initialization parameters of the object, with type information
    _req_params = { "sigma" : float, "order" : int }
    _opt_params = {}
    _single_params = []
    _takes_rng = False

    # --- Public Class methods ---
    def __init__(self, sigma, order, bvec=None):
        # Make sure order and sigma are the right type:
        try:
            order = int(order)
        except:
            raise TypeError("The provided order is not an int")
        try:
            sigma = float(sigma)
        except:
            raise TypeError("The provided sigma is not a float")

        # Make bvec if necessary
        if bvec is None:
            bvec = galsim.LVector(order)
        else:
            bvec_size = galsim.LVectorSize(order)
            if len(bvec) != bvec_size:
                raise ValueError("bvec is the wrong size for the provided order")
            import numpy
            bvec = galsim.LVector(order,numpy.array(bvec))

        GSObject.__init__(self, galsim.SBShapelet(sigma, bvec))

    def getSigma(self):
        return self.SBProfile.getSigma()
    def getOrder(self):
        return self.SBProfile.getBVec().order
    def getBVec(self):
        return self.SBProfile.getBVec().array
    def getPQ(self,p,q):
        return self.SBProfile.getBVec().getPQ(p,q)
    def getNM(self,N,m):
        return self.SBProfile.getBVec().getPQ((N+m)/2,(N-m)/2)

    # Note: Since SBProfiles are officially immutable, these create a new
    # SBProfile object for this GSObject.  This is of course inefficient, but not
    # outrageously so, since the SBShapelet constructor is pretty minimalistic, and 
    # presumably anyone who cares about efficiency would not be using these functions.
    # They would create the Shapelet with the right bvec from the start.
    def setSigma(self,sigma):
        bvec = self.SBProfile.getBVec()
        GSObject.__init__(self, galsim.SBShapelet(sigma, bvec))
    def setOrder(self,order):
        curr_bvec = self.SBProfile.getBVec()
        curr_order = curr_bvec.order
        if curr_order == order: return
        # Preserve the existing values as much as possible.
        sigma = self.SBProfile.getSigma()
        if curr_order > order:
            bvec = galsim.LVector(order, curr_bvec.array[0:galsim.LVectorSize(order)])
        else:
            import numpy
            a = numpy.zeros(galsim.LVectorSize(order))
            a[0:len(curr_bvec.array)] = curr_bvec.array
            bvec = galsim.LVector(order,a)
        GSObject.__init__(self, galsim.SBShapelet(sigma, bvec))
    def setBVec(self,bvec):
        sigma = self.SBProfile.getSigma()
        order = self.SBProfile.getBVec().order
        bvec_size = galsim.LVectorSize(order)
        if len(bvec) != bvec_size:
            raise ValueError("bvec is the wrong size for the Shapelet order")
        import numpy
        bvec = galsim.LVector(order,numpy.array(bvec))
        GSObject.__init__(self, galsim.SBShapelet(sigma, bvec))
    def setPQ(self,p,q,re,im=0.):
        sigma = self.SBProfile.getSigma()
        bvec = self.SBProfile.getBVec().copy()
        bvec.setPQ(p,q,re,im)
        GSObject.__init__(self, galsim.SBShapelet(sigma, bvec))
    def setNM(self,N,m,re,im=0.):
        self.setPQ((N+m)/2,(N-m)/2,re,im)

    def setFlux(self, flux):
        # More efficient to change the bvector rather than add a transformation layer above 
        # the SBShapelet, which is what the normal setFlux method does.
        self.scaleFlux(flux/self.getFlux())

    def scaleFlux(self, fluxRatio):
        # More efficient to change the bvector rather than add a transformation layer above 
        # the SBShapelet, which is what the normal setFlux method does.
        sigma = self.SBProfile.getSigma()
        bvec = self.SBProfile.getBVec() * fluxRatio
        GSObject.__init__(self, galsim.SBShapelet(sigma, bvec))

    def applyRotation(self, theta):
        if not isinstance(theta, galsim.Angle):
            raise TypeError("Input theta should be an Angle")
        sigma = self.SBProfile.getSigma()
        bvec = self.SBProfile.getBVec().copy()
        bvec.rotate(theta)
        GSObject.__init__(self, galsim.SBShapelet(sigma, bvec))

    def applyDilation(self, scale):
        sigma = self.SBProfile.getSigma() * scale
        bvec = self.SBProfile.getBVec()
        GSObject.__init__(self, galsim.SBShapelet(sigma, bvec))

    def applyMagnification(self, scale):
        sigma = self.SBProfile.getSigma() * scale
        bvec = self.SBProfile.getBVec() * scale**2
        GSObject.__init__(self, galsim.SBShapelet(sigma, bvec))

    def fitImage(self, image, center=None, normalization='flux'):
        """Fit for a shapelet decomposition of a given image

        The optional normalization parameter mirrors the parameter in the GSObject `draw` method.
        If the fitted shapelet is drawn with the same normalization value as was used when it 
        was fit, then the resulting image should be an approximate match to the original image.

        For example:

            image = ...
            shapelet = galsim.Shapelet(sigma, order)
            shapelet.fitImage(image,normalization='sb')
            shapelet.draw(image=image2, dx=image.scale, normalization='sb')

        Then image2 and image should be as close to the same as possible for the given
        sigma and order.  Increasing the order can improve the fit, as can having sigma match
        the natural scale size of the image.  However, it should be noted that some images
        are not well fit by a shapelet for any (reasonable) order.

        @param image          The Image for which to fit the shapelet decomposition
        @param center         The position to use for the center of the decomposition.
                              [Default: use the image center]
        @param normalization  The normalization to assume for the image. 
                              (Default `normalization = "flux"`)
        """
        if not center:
            center = image.bounds.center()
        try:
            # convert from PositionI if necessary
            center = galsim.PositionD(center.x,center.y)
        except:
            raise ValueError("Invalid center provided to fitImage: "+str(center))

        if not normalization.lower() in ("flux", "f", "surface brightness", "sb"):
            raise ValueError(("Invalid normalization requested: '%s'. Expecting one of 'flux', "+
                              "'f', 'surface brightness' or 'sb'.") % normalization)

        sigma = self.SBProfile.getSigma()
        bvec = self.SBProfile.getBVec().copy()

        galsim.ShapeletFitImage(sigma, bvec, image, center)

        if normalization.lower() == "flux" or normalization.lower() == "f":
            bvec /= image.scale**2

        # SBShapelet, like all SBProfiles, is immutable, so we need to reinitialize with a 
        # new Shapelet object.
        GSObject.__init__(self, galsim.SBShapelet(sigma, bvec))


<|MERGE_RESOLUTION|>--- conflicted
+++ resolved
@@ -806,14 +806,9 @@
             gain /= dx**2
 
         try:
-<<<<<<< HEAD
-            added_flux = self.SBProfile.drawShoot(
-                image.view(), n_photons, uniform_deviate, gain, max_extra_noise,
+            image.added_flux = self.SBProfile.drawShoot(
+                image.view(), n_photons, uniform_deviate, gain, max_extra_noise, 
                 poisson_flux, add_to_image)
-=======
-            image.added_flux = self.SBProfile.drawShoot(
-                image.view(), n_photons, uniform_deviate, gain, max_extra_noise, poisson_flux)
->>>>>>> 3031580e
         except RuntimeError:
             raise RuntimeError(
                 "Unable to drawShoot from this GSObject, perhaps it contains an SBDeconvolve "+
