# Copyright (c) 2012-2014 by the GalSim developers team on GitHub
# https://github.com/GalSim-developers
#
# This file is part of GalSim: The modular galaxy image simulation toolkit.
# https://github.com/GalSim-developers/GalSim
#
# GalSim is free software: redistribution and use in source and binary forms,
# with or without modification, are permitted provided that the following
# conditions are met:
#
# 1. Redistributions of source code must retain the above copyright notice, this
# list of conditions, and the disclaimer given in the accompanying LICENSE file.
# 2. Redistributions in binary form must reproduce the above copyright notice,
# this list of conditions, and the disclaimer given in the documentation
# and/or other materials provided with the distribution.
#
"""@file detectors.py

Module with routines to simulate CCD and NIR detector effects like nonlinearity, reciprocity
failure, interpixel capacitance, etc.
"""

import galsim
import numpy
import sys

def applyNonlinearity(self, NLfunc, *args):
    """
    Applies the given non-linearity function (`NLfunc`) on the Image instance directly.

    This routine can transform the image in a non-linear manner specified by the user. However,
    the typical kind of non-linearity one sees in astronomical images is voltage non-linearity,
    also sometimes known as 'classical non-linearity', refers to the non-linearity in
    charge-to-voltage conversion process. This arises as charge gets integrated at the junction
    capacitance of the pixel node. Voltage non-linearity decreases signals at higher signal
    levels, causing the attenuation of brighter pixels. The image should include both the
    signal from the astronomical objects as well as the background level. Other detectors effects
    such as dark current and persistence (not currently included in GalSim) would also occur
    before the inclusion of nonlinearity.

    The argument `NLfunc` is a callable function (for example a lambda function, a
    galsim.LookupTable, or a user-defined function), possibly with arguments that need to be given
    as subsequent arguments to the `applyNonlinearity` function (after the `NLfunc` argument).
    `NLfunc` should be able to take a 2d NumPy array as input, and return a NumPy array of the same
    shape.  It should be defined such that it outputs the final image with nonlinearity included
    (i.e., in the limit that there is no nonlinearity, the function should return the original
    image, NOT zero). The image should be in units of electrons when this routine is being used
    to generate classical non-linearity. When used for other purposes, the units can be in
    electrons or in ADU, as found appropriate by the user.

    Calling with no parameter:
    -------------------------

        >>> f = lambda x: x + (1.e-7)*(x**2)
        >>> img.applyNonlinearity(f)

    Calling with 1 or more parameters:
    ---------------------------------

        >>> f = lambda x, beta1, beta2: x - beta1*x*x + beta2*x*x*x
        >>> img.applyNonlinearity(f, 1.e-7, 1.e-10)

    On calling the method, the Image instance `img` is transformed by the user-defined function `f`
    with `beta1` = 1.e-7 and `beta2` = 1.e-10.

    @param NLfunc    The function that maps the input image pixel values to the output image pixel
                     values. 
    @param *args     Any subsequent arguments are passed along to the NLfunc function.

    """

    # Extract out the array from Image since not all functions can act directly on Images
    result = NLfunc(self.array,*args)
    if not isinstance(result, numpy.ndarray):
        raise ValueError("NLfunc does not return a NumPy array.")
    if self.array.shape != result.shape:
        raise ValueError("NLfunc does not return a NumPy array of the same shape as input!")
    self.array[:,:] = result


def addReciprocityFailure(self, exp_time, alpha, base_flux):
    """
    Accounts for the reciprocity failure and corrects the original Image for it directly.

    Reciprocity, in the context of photography, is the inverse relationship between the incident
    flux (I) of a source object and the exposure time (t) required to produce a given response (p)
    in the detector, i.e., p = I*t. At very low (also at high) levels of incident flux, deviation
    from this relation is observed, leading to reduced sensitivity at low flux levels. The pixel
    response to a high flux is larger than its response to a low flux. This flux-dependent non-
    linearity is known as 'Reciprocity Failure' and is known to happen in photographic films since
    1893. Interested users can refer to http://en.wikipedia.org/wiki/Reciprocity_(photography)

    CCDs are not known to suffer from this effect. HgCdTe detectors that are used for near infrared
    astrometry, although to an extent much lesser than the photographic films, are found to
    exhibit reciprocity failure at low flux levels. The exact mechanism of this effect is unknown
    and hence we lack a good theoretical model. Many models that fit the empirical data exist and
    a common relation is

            pR/p = (1 + alpha*log10(p/t) - alpha*log10(p'/t'))

    where t is the exposure time (in units of seconds), p is the pixel response (in units of
    electrons) and pR is the response if the reciprocity relation fails to hold. p'/t' is count
    rate (in electrons/second) corresponding to the photon flux (base flux) at which the detector
    is calibrated to have its nominal gain. alpha is the parameter in the model, measured in units
    of per decade and varies with detectors and the operating temperature. The functional form for
    the reciprocity failure is motivated empirically from the tests carried out on H2RG detectors.
    See for reference Fig. 1 and Fig. 2 of http://arxiv.org/abs/1106.1090. Since pR/p remains
    close to unity over a wide range of flux, we convert this relation to a power law by
    approximating (pR/p)-1 ~ log(pR/p). This gives a relation that is better behaved than the
    logarithmic relation at low flux levels.

            pR/p = ((p/t)/(p'/t'))^(alpha/log(10)).

    Because of how this function is defined, the input image must have non-negative pixel
    values for the resulting image to be well-defined. Negative pixel values result in 'nan's.
    The image should be in units of electrons, or if it is in ADU, then the value passed to
    exp_time should be the exposure time divided by the nominal gain. The image should include
    both the signal from the astronomical objects as well as the background level.  The addition of
    nonlinearity should occur after including the effect of reciprocity failure.

    Calling
    -------

        >>>  img.addReciprocityFailure(exp_time, alpha, base_flux)

    @param exp_time         The exposure time (t) in seconds, which goes into the expression for
                            reciprocity failure given in the docstring.
    @param alpha            The alpha parameter in the expression for reciprocity failure, in
                            units of 'per decade'.
    @param base_flux        The flux (p'/t') at which the gain is calibrated to have its nominal
                            value.
    """

    if not isinstance(alpha, float) or alpha < 0.:
        raise ValueError("Invalid value of alpha, must be float >= 0")
    if not (isinstance(exp_time, float) or isinstance(exp_time, int)) or exp_time < 0.:
        raise ValueError("Invalid value of exp_time, must be float or int >= 0")
    if not (isinstance(base_flux, float) or isinstance(base_flux,int)) or base_flux < 0.:
        raise ValueError("Invalid value of base_flux, must be float or int >= 0")

    if numpy.any(self.array<0):
        import warnings
        warnings.warn("One or more pixel values are negative and will be set as 'nan'.")

    p0 = exp_time*base_flux
    a = alpha/numpy.log(10)
    self.applyNonlinearity(lambda x,x0,a: (x**(a+1))/(x0**a), p0, a)

<<<<<<< HEAD
def quantize(self):
    """
    Rounds the pixel values in an image to integer values, while preserving the type of the data.

    At certain stages in the astronomical image generation process, detectors effectively round to
    the nearest integer.  The exact stage at which this happens depends on the type of device (CCD
    vs. NIR detector).  For example, for H2RG detectors, quantization happens in two stages: first,
    when detecting a certain number of photons, corresponding to the sum of background and signal
    multiplied by the QE and including reciprocity failure.  After this, a number of other processes
    occur (e.g., nonlinearity, IPC, read noise) that could result in non-integer pixel values, only
    rounding to an integer at the stage of analog-to-digital conversion.

    Because we cannot guarantee that quantization will always be the last step in the process, the
    quantize() routine does not actually modify the type of the image to 'int'.  However, users can
    easily do so by doing

        image.quantize()
        int_image = galsim.Image(image, dtype=int)

    """
    self.applyNonlinearity(numpy.round)

galsim.Image.applyNonlinearity = applyNonlinearity
galsim.Image.addReciprocityFailure = addReciprocityFailure
galsim.Image.quantize = quantize
=======
def applyIPC(self, IPC_kernel, edge_treatment='extend', fill_value=None, kernel_nonnegativity=True,
    kernel_normalization=True):
    """
    Applies the effect of interpixel capacitance to the Image instance.

    In NIR detectors, the quantity that is sensed is not the charge as in CCDs, but a voltage that
    relates to the charge present within each pixel. The voltage read at a given pixel location is
    influenced by the charges present in the neighboring pixel locations due to capacitive
    coupling of sense nodes.

    This interpixel capacitance is approximated as a linear effect that can be described by a 3x3
    kernel that is convolved with the image. The kernel must be an Image instance and could be
    intrinsically anisotropic. A sensible kernel must have non-negative entries and must be
    normalized such that the sum of the elements is 1, in order to conserve the total charge.
    The (1,1) element of the kernel is the contribution to the voltage read at a pixel from the
    electrons in the pixel to its bottom-left, the (1,2) element of the kernel is the contribution
    from the charges to its left and so on.

    The argument 'edge_treatment' specifies how the edges of the image should be treated, which
    could be in one of the three ways:
    
    1. 'extend': The kernel is convolved with the zero-padded image, leading to a larger
        intermediate image. The central portion of this image is returned.  [default]
    2. 'crop': The kernel is convolved with the image, with the kernel inside the image completely.
        Pixels at the edges, where the center of the kernel could not be placed, are set to the
        value specified by 'fill_value'. If 'fill_value' is not specified or set to 'None', then
        the pixel values in the original image are retained. The user can make the edges invalid
        by setting fill_value to numpy.nan.
    3. 'wrap': The kernel is convolved with the image, assuming periodic boundary conditions.

    The size of the image array remains unchanged in all three cases.

    Calling
    -------

        >>> img.applyIPC(IPC_kernel=ipc_kernel, edge_treatment='extend', fill_value=0,
            kernel_nonnegativity=True, kernel_normalization=True)

    @param IPC_kernel              A 3x3 Image instance that is convolved with the Image instance
    @param edge_treatment          Specifies the method of handling edges and should be one of
                                   'crop', 'extend' or 'wrap'. See above for details.
                                   [default: 'extend']
    @param fill_value              Specifies the value (including nan) to fill the edges with when
                                   edge_treatment is 'crop'. If unspecified or set to 'None', the
                                   original pixel values are retained at the edges. If
                                   edge_treatment is not 'crop', then this is ignored.
    @param kernel_nonnegativity    Specify whether the kernel should have only non-negative
                                   entries.  [default: True]
    @param kernel_normalization    Specify whether to check and enforce correct normalization for
                                   the kernel.  [default: True]

    @returns None
    """

    # IPC kernel has to be a 3x3 Image instance
    if not isinstance(IPC_kernel,galsim.Image):
        raise ValueError("IPC_kernel must be an Image instance .")
    ipc_kernel = IPC_kernel.array
    if not ipc_kernel.shape==(3,3):
        raise ValueError("IPC kernel must be an Image instance of size 3x3.")

    # Check for non-negativity of the kernel
    if kernel_nonnegativity is True:
        if (ipc_kernel<0).any() is True:
            raise ValueError("IPC kernel must not contain negative entries")

    # Check and enforce correct normalization for the kernel
    if kernel_normalization is True:
        if abs(ipc_kernel.sum() - 1.0) > 10.*numpy.finfo(ipc_kernel.dtype.type).eps:
            import warnings
            warnings.warn("The entries in the IPC kernel did not sum to 1. Scaling the kernel to "\
                +"ensure correct normalization.")
            IPC_kernel = IPC_kernel/ipc_kernel.sum()

    # edge_treatment can be 'extend', 'wrap' or 'crop'
    if edge_treatment=='crop':
        # Simply re-label the array of the Image instance
        pad_array = self.array
    elif edge_treatment=='extend':
        # Copy the array of the Image instance and pad with zeros
        pad_array = numpy.zeros((self.array.shape[0]+2,self.array.shape[1]+2))
        pad_array[1:-1,1:-1] = self.array
    elif edge_treatment=='wrap':
        # Copy the array of the Image instance and pad with zeros initially
        pad_array = numpy.zeros((self.array.shape[0]+2,self.array.shape[1]+2))
        pad_array[1:-1,1:-1] = self.array
        # and wrap around the edges
        pad_array[0,:] = pad_array[-2,:]
        pad_array[-1,:] = pad_array[1,:]
        pad_array[:,0] = pad_array[:,-2]
        pad_array[:,-1] = pad_array[:,1]
    else:
        raise ValueError("edge_treatment has to be one of 'extend', 'wrap' or 'crop'. ")

    # Generating different segments of the padded array
    center = pad_array[1:-1,1:-1]
    top = pad_array[2:,1:-1]
    bottom = pad_array[:-2,1:-1]
    left = pad_array[1:-1,:-2]
    right = pad_array[1:-1,2:]
    topleft = pad_array[2:,:-2]
    bottomright = pad_array[:-2,2:]
    topright = pad_array[2:,2:]
    bottomleft = pad_array[:-2,:-2]

    # Ensure that the origin is (1,1)
    kernel = IPC_kernel.view()
    kernel.setOrigin(1,1)

    # Generating the output array, with 2 rows and 2 columns lesser than the padded array
    # Image values have been used to make the code look more intuitive
    out_array = kernel(1,3)*topleft + kernel(2,3)*top + kernel(3,3)*topright + \
        kernel(1,2)*left + kernel(2,2)*center + kernel(3,2)*right + \
        kernel(1,1)*bottomleft + kernel(2,1)*bottom + kernel(3,1)*bottomright

    if edge_treatment=='crop':
        self.array[1:-1,1:-1] = out_array
        #Explicit edge effects handling with filling the edges with the value given in fill_value
        if fill_value is not None:
            if isinstance(fill_value, float) or isinstance(fill_value, int):
                self.array[0,:] = fill_value
                self.array[-1,:] = fill_value
                self.array[:,0] = fill_value
                self.array[:,-1] = fill_value
            else:
                raise ValueError("'fill_value' must be either a float or an int")
    else:
        self.array[:,:] = out_array

galsim.Image.applyNonlinearity = applyNonlinearity
galsim.Image.addReciprocityFailure = addReciprocityFailure
galsim.Image.applyIPC = applyIPC
>>>>>>> f3f2dc3d
<|MERGE_RESOLUTION|>--- conflicted
+++ resolved
@@ -146,33 +146,6 @@
     a = alpha/numpy.log(10)
     self.applyNonlinearity(lambda x,x0,a: (x**(a+1))/(x0**a), p0, a)
 
-<<<<<<< HEAD
-def quantize(self):
-    """
-    Rounds the pixel values in an image to integer values, while preserving the type of the data.
-
-    At certain stages in the astronomical image generation process, detectors effectively round to
-    the nearest integer.  The exact stage at which this happens depends on the type of device (CCD
-    vs. NIR detector).  For example, for H2RG detectors, quantization happens in two stages: first,
-    when detecting a certain number of photons, corresponding to the sum of background and signal
-    multiplied by the QE and including reciprocity failure.  After this, a number of other processes
-    occur (e.g., nonlinearity, IPC, read noise) that could result in non-integer pixel values, only
-    rounding to an integer at the stage of analog-to-digital conversion.
-
-    Because we cannot guarantee that quantization will always be the last step in the process, the
-    quantize() routine does not actually modify the type of the image to 'int'.  However, users can
-    easily do so by doing
-
-        image.quantize()
-        int_image = galsim.Image(image, dtype=int)
-
-    """
-    self.applyNonlinearity(numpy.round)
-
-galsim.Image.applyNonlinearity = applyNonlinearity
-galsim.Image.addReciprocityFailure = addReciprocityFailure
-galsim.Image.quantize = quantize
-=======
 def applyIPC(self, IPC_kernel, edge_treatment='extend', fill_value=None, kernel_nonnegativity=True,
     kernel_normalization=True):
     """
@@ -302,7 +275,29 @@
     else:
         self.array[:,:] = out_array
 
+def quantize(self):
+    """
+    Rounds the pixel values in an image to integer values, while preserving the type of the data.
+
+    At certain stages in the astronomical image generation process, detectors effectively round to
+    the nearest integer.  The exact stage at which this happens depends on the type of device (CCD
+    vs. NIR detector).  For example, for H2RG detectors, quantization happens in two stages: first,
+    when detecting a certain number of photons, corresponding to the sum of background and signal
+    multiplied by the QE and including reciprocity failure.  After this, a number of other processes
+    occur (e.g., nonlinearity, IPC, read noise) that could result in non-integer pixel values, only
+    rounding to an integer at the stage of analog-to-digital conversion.
+
+    Because we cannot guarantee that quantization will always be the last step in the process, the
+    quantize() routine does not actually modify the type of the image to 'int'.  However, users can
+    easily do so by doing
+
+        image.quantize()
+        int_image = galsim.Image(image, dtype=int)
+
+    """
+    self.applyNonlinearity(numpy.round)
+
 galsim.Image.applyNonlinearity = applyNonlinearity
 galsim.Image.addReciprocityFailure = addReciprocityFailure
 galsim.Image.applyIPC = applyIPC
->>>>>>> f3f2dc3d
+galsim.Image.quantize = quantize