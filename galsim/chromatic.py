--- conflicted
+++ resolved
@@ -753,21 +753,12 @@
     spectral density in photons/nanometer as a function of wavelength in nanometers should work.
 
     Typically, the SED describes the flux in photons per nanometer of an object with a particular
-<<<<<<< HEAD
     magnitude, possibly normalized with the method `sed.withFlux` (see the docstrings in the SED
-    class for details about this and other normalization options).  Then the `flux` attribute of the
-    GSObject should just be the _relative_ flux scaling of the current object compared to that
+    class for details about this and other normalization options).  Then the `flux` attribute of
+    the GSObject should just be the _relative_ flux scaling of the current object compared to that
     normalization.  This implies (at least) two possible conventions.
     1. You can normalize the SED to have unit flux with `sed = sed.withFlux(bandpass, 1.0)`. Then
     the `flux` of each GSObject would be the actual flux in photons when observed in the given
-=======
-    magnitude, possibly normalized with the method `sed.createWithFlux` (see the docstrings in
-    the SED class for details about this and other normalization options).  Then the `flux`
-    attribute of the GSObject should just be the _relative_ flux scaling of the current object
-    compared to that normalization.  This implies (at least) two possible conventions.
-    1. You can normalize the SED to have unit flux with `sed = sed.createWithFlux(bandpass, 1.0)`.
-    Then the `flux` of each GSObject would be the actual flux in photons when observed in the given
->>>>>>> d530a9d7
     bandpass.
     2. You can leave the object flux as 1 (the default for most types when you construct them) and
     set the flux in the SED with `sed = sed.withFlux(bandpass, flux)`.  Then if the object had
