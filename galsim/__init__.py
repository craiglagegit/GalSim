--- conflicted
+++ resolved
@@ -146,12 +146,8 @@
 from nfw_halo import NFWHalo, Cosmology
 
 # Detector effects
-<<<<<<< HEAD
-from detectors import *
-=======
 from detectors import applyNonlinearity
 from detectors import addReciprocityFailure
->>>>>>> 74a01b2e
 
 # Packages we intentionally keep separate.  E.g. requires galsim.fits.read(...)
 from . import fits
